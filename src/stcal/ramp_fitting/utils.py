--- conflicted
+++ resolved
@@ -1488,14 +1488,9 @@
         gdq_sect = ramp_data.groupdq[integ, :, :, :]
 
         # Reset all saturated groups in the input data array to NaN
-<<<<<<< HEAD
         # data_sect[np.bitwise_and(gdq_sect, ramp_data.flags_saturated).astype(bool)] = np.NaN
         invalid_flags = ramp_data.flags_saturated | ramp_data.flags_do_not_use
         data_sect[np.bitwise_and(gdq_sect, invalid_flags).astype(bool)] = np.NaN
-=======
-        data_sect[np.bitwise_and(gdq_sect, ramp_data.flags_saturated).astype(bool)] = np.nan
->>>>>>> 7f21d757
-
         data_sect = data_sect / group_time
 
         if one_groups_time_adjustment is not None:
