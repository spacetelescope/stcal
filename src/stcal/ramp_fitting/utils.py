#! /usr/bin/env python
#
# utils.py: utility functions
import logging
import multiprocessing
import numpy as np
import warnings


log = logging.getLogger(__name__)
log.setLevel(logging.DEBUG)

# Replace zero or negative variances with this:
LARGE_VARIANCE = 1.e8


class OptRes:
    """
    Object to hold optional results for all good pixels for
    y-intercept, slope, uncertainty for y-intercept, uncertainty for
    slope, inverse variance, first frame (for pedestal image), and
    cosmic ray magnitude.
    """

    def __init__(self, n_int, imshape, max_seg, nreads, save_opt):
        """
        Initialize the optional attributes. These are 4D arrays for the
        segment-specific values of the y-intercept, the slope, the uncertainty
        associated with both, the weights, the approximate cosmic ray
        magnitudes, and the inverse variance.  These are 3D arrays for the
        integration-specific first frame and pedestal values.

        Parameters
        ----------
        n_int : int
            number of integrations in data set

        imshape : tuple
            shape of 2D image

        max_seg : int
            maximum number of segments fit

        nreads : int
            number of reads in an integration

        save_opt : bool
           save optional fitting results
        """
        self.slope_seg = np.zeros((n_int,) + (max_seg,) + imshape, dtype=np.float32)
        if save_opt:
            self.yint_seg = np.zeros((n_int,) + (max_seg,) + imshape, dtype=np.float32)
            self.sigyint_seg = np.zeros((n_int,) + (max_seg,) + imshape, dtype=np.float32)
            self.sigslope_seg = np.zeros((n_int,) + (max_seg,) + imshape, dtype=np.float32)
            self.inv_var_seg = np.zeros((n_int,) + (max_seg,) + imshape, dtype=np.float32)
            self.firstf_int = np.zeros((n_int,) + imshape, dtype=np.float32)
            self.ped_int = np.zeros((n_int,) + imshape, dtype=np.float32)
            self.cr_mag_seg = np.zeros((n_int,) + (nreads,) + imshape, dtype=np.float32)
            self.var_p_seg = np.zeros((n_int,) + (max_seg,) + imshape, dtype=np.float32)
            self.var_r_seg = np.zeros((n_int,) + (max_seg,) + imshape, dtype=np.float32)

    def init_2d(self, npix, max_seg, save_opt):
        """
        Initialize the 2D segment-specific attributes for the current data
        section.

        Parameters
        ----------
        npix : integer
            number of pixels in section of 2D array

        max_seg : integer
            maximum number of segments that will be fit within an
            integration, calculated over all pixels and all integrations

        save_opt : bool
            save optional fitting results

        Returns
        -------
        None
        """
        self.slope_2d = np.zeros((max_seg, npix), dtype=np.float32)
        if save_opt:
            self.interc_2d = np.zeros((max_seg, npix), dtype=np.float32)
            self.siginterc_2d = np.zeros((max_seg, npix), dtype=np.float32)
            self.sigslope_2d = np.zeros((max_seg, npix), dtype=np.float32)
            self.inv_var_2d = np.zeros((max_seg, npix), dtype=np.float32)
            self.firstf_2d = np.zeros((max_seg, npix), dtype=np.float32)
            self.var_s_2d = np.zeros((max_seg, npix), dtype=np.float32)
            self.var_r_2d = np.zeros((max_seg, npix), dtype=np.float32)

    def reshape_res(self, num_int, rlo, rhi, sect_shape, ff_sect, save_opt):
        """
        Loop over the segments and copy the reshaped 2D segment-specific
        results for the current data section to the 4D output arrays.

        Parameters
        ----------
        num_int : int
            integration number

        rlo : int
            first column of section

        rhi : int
            last column of section

        sect_sect : tuple
            shape of section image

        ff_sect : ndarray
            first frame data, 2-D float

        save_opt : bool
            save optional fitting results

        Returns
        -------
        """
        for ii_seg in range(0, self.slope_seg.shape[1]):
            self.slope_seg[num_int, ii_seg, rlo:rhi, :] = \
                self.slope_2d[ii_seg, :].reshape(sect_shape)

            if save_opt:
                self.yint_seg[num_int, ii_seg, rlo:rhi, :] = \
                    self.interc_2d[ii_seg, :].reshape(sect_shape)
                self.slope_seg[num_int, ii_seg, rlo:rhi, :] = \
                    self.slope_2d[ii_seg, :].reshape(sect_shape)
                self.sigyint_seg[num_int, ii_seg, rlo:rhi, :] = \
                    self.siginterc_2d[ii_seg, :].reshape(sect_shape)
                self.sigslope_seg[num_int, ii_seg, rlo:rhi, :] = \
                    self.sigslope_2d[ii_seg, :].reshape(sect_shape)
                self.inv_var_seg[num_int, ii_seg, rlo:rhi, :] = \
                    self.inv_var_2d[ii_seg, :].reshape(sect_shape)
                self.firstf_int[num_int, rlo:rhi, :] = ff_sect

    def append_arr(self, num_seg, g_pix, intercept, slope, sig_intercept,
                   sig_slope, inv_var, save_opt):
        """
        Add the fitting results for the current segment to the 2d arrays.

        Parameters
        ----------
        num_seg : ndarray
            counter for segment number within the section, 1-D int

        g_pix : ndarray
            pixels having fitting results in current section, 1-D int

        intercept : ndarray
            intercepts for pixels in current segment and section, 1-D float

        slope : ndarray
            slopes for pixels in current segment and section, 1-D float

        sig_intercept : ndarray
            uncertainties of intercepts for pixels in current segment
            and section, 1-D float

        sig_slope : ndarray
            uncertainties of slopes for pixels in current segment and
            section, 1-D float

        inv_var : ndarray
            reciprocals of variances for fits of pixels in current
            segment and section, 1-D float

        save_opt : bool
            save optional fitting results

        Returns
        -------
        None
        """
        self.slope_2d[num_seg[g_pix], g_pix] = slope[g_pix]

        if save_opt:
            self.interc_2d[num_seg[g_pix], g_pix] = intercept[g_pix]
            self.siginterc_2d[num_seg[g_pix], g_pix] = sig_intercept[g_pix]
            self.sigslope_2d[num_seg[g_pix], g_pix] = sig_slope[g_pix]
            self.inv_var_2d[num_seg[g_pix], g_pix] = inv_var[g_pix]

    def shrink_crmag(self, n_int, dq_cube, imshape, nreads, jump_det):
        """
        Compress the 4D cosmic ray magnitude array for the current
        integration, removing all groups whose cr magnitude is 0 for
        pixels having at least one group with a non-zero magnitude. For
        every integration, the depth of the array is equal to the
        maximum number of cosmic rays flagged in all pixels in all
        integrations.  This routine currently involves a loop over all
        pixels having at least 1 group flagged; if this algorithm takes
        too long for datasets having an overabundance of cosmic rays,
        this routine will require further optimization.

        Parameters
        ----------
        n_int : int
            number of integrations in dataset

        dq_cube : ndarray
            input data quality array, 4-D flag

        imshape : tuple
            shape of a single input image

        nreads : int
            number of reads in an integration

        Returns
        ----------
        None

        """
        # Loop over data integrations to find max num of crs flagged per pixel
        # (this could exceed the maximum number of segments fit)
        max_cr = 0
        for ii_int in range(0, n_int):
            dq_int = dq_cube[ii_int, :, :, :]
            dq_cr = np.bitwise_and(jump_det, dq_int)
            max_cr_int = (dq_cr > 0.).sum(axis=0).max()
            max_cr = max(max_cr, max_cr_int)

        # Allocate compressed array based on max number of crs
        cr_com = np.zeros((n_int,) + (max_cr,) + imshape, dtype=np.float32)

        # Loop over integrations and groups: for those pix having a cr, add
        #    the magnitude to the compressed array
        for ii_int in range(0, n_int):
            cr_mag_int = self.cr_mag_seg[ii_int, :, :, :]
            cr_int_has_cr = np.where(cr_mag_int.sum(axis=0) != 0)

            # Initialize number of crs for each image pixel for this integration
            end_cr = np.zeros(imshape, dtype=np.int16)

            for k_rd in range(nreads):
                # loop over pixels having a CR
                for nn in range(len(cr_int_has_cr[0])):
                    y, x = cr_int_has_cr[0][nn], cr_int_has_cr[1][nn]

                    if (cr_mag_int[k_rd, y, x] > 0.):
                        cr_com[ii_int, end_cr[y, x], y, x] = cr_mag_int[k_rd, y, x]
                        end_cr[y, x] += 1

        max_num_crs = end_cr.max()
        if max_num_crs == 0:
            max_num_crs = 1
            self.cr_mag_seg = np.zeros(shape=(n_int, 1, imshape[0], imshape[1]))
        else:
            self.cr_mag_seg = cr_com[:, :max_num_crs, :, :]

    def output_optional(self, effintim):
        """
        These results are the cosmic ray magnitudes in the
        segment-specific results for the count rates, y-intercept,
        uncertainty in the slope, uncertainty in the y-intercept,
        pedestal image, fitting weights, and the uncertainties in
        the slope due to poisson noise only and read noise only, and
        the integration-specific results for the pedestal image.  The
        slopes are divided by the effective integration time here to
        yield the count rates. Any variance values that are a large fraction
        of the default value LARGE_VARIANCE correspond to non-existent segments,
        so will be set to 0 here before output.

        Parameters
        ----------
        effintim : float
            effective integration time for a single group

        Returns
        -------
        opt_info : tuple
            The tuple of computed optional results arrays for fitting.
        """
        self.var_p_seg[self.var_p_seg > 0.4 * LARGE_VARIANCE] = 0.
        self.var_r_seg[self.var_r_seg > 0.4 * LARGE_VARIANCE] = 0.

        # Suppress, then re-enable, arithmetic warnings
        warnings.filterwarnings("ignore", ".*invalid value.*", RuntimeWarning)
        warnings.filterwarnings("ignore", ".*divide by zero.*", RuntimeWarning)

        # Tiny 'weights' values correspond to non-existent segments, so set to 0.
        self.weights[1. / self.weights > 0.4 * LARGE_VARIANCE] = 0.
        warnings.resetwarnings()

        self.slope_seg /= effintim

        opt_info = (self.slope_seg, self.sigslope_seg, self.var_p_seg,
                    self.var_r_seg, self.yint_seg, self.sigyint_seg,
                    self.ped_int, self.weights, self.cr_mag_seg)

        return opt_info

    def print_full(self):  # pragma: no cover
        """
        Diagnostic function for printing optional output arrays; most
        useful for tiny datasets

        Parameters
        ----------
        None

        Returns
        -------
        None
        """
        print('Will now print all optional output arrays - ')
        print(' yint_seg: ')
        print((self.yint_seg))
        print('  ')
        print(' slope_seg: ')
        print(self.slope_seg)
        print('  ')
        print(' sigyint_seg: ')
        print(self.sigyint_seg)
        print('  ')
        print(' sigslope_seg: ')
        print(self.sigslope_seg)
        print('  ')
        print(' inv_var_2d: ')
        print((self.inv_var_2d))
        print('  ')
        print(' firstf_int: ')
        print((self.firstf_int))
        print('  ')
        print(' ped_int: ')
        print((self.ped_int))
        print('  ')
        print(' cr_mag_seg: ')
        print((self.cr_mag_seg))


def alloc_arrays_1(n_int, imshape):
    """
    Allocate arrays for integration-specific results and segment-specific
    results and variances.

    Parameters
    ----------
    n_int : int
        number of integrations

    imshape : tuple
        shape of a single image

    Returns
    -------
    dq_int : ndarray
        Cube of integration-specific group data quality values, 3-D flag

    median_diffs_2d : ndarray
        Estimated median slopes, 2-D float

    num_seg_per_int : ndarray
        Cube of numbers of segments for all integrations and pixels, 3-D int

    sat_0th_group_int : ndarray
        Integration-specific slice whose value for a pixel is 1 if the initial
        group of the ramp is saturated, 3-D uint8
    """
    dq_int = np.zeros((n_int,) + imshape, dtype=np.uint32)
    num_seg_per_int = np.zeros((n_int,) + imshape, dtype=np.uint8)

    # for estimated median slopes
    median_diffs_2d = np.zeros(imshape, dtype=np.float32)
    sat_0th_group_int = np.zeros((n_int,) + imshape, dtype=np.uint8)

    return (dq_int, median_diffs_2d, num_seg_per_int, sat_0th_group_int)


def alloc_arrays_2(n_int, imshape, max_seg):
    """
    Allocate arrays for integration-specific results and segment-specific
    results and variances.

    Parameters
    ----------
    n_int : int
        number of integrations

    imshape : tuple
        shape of a single image

    max_seg : int
        maximum number of segments fit

    Returns
    -------
    var_p3 : ndarray
        Cube of integration-specific values for the slope variance due to
        Poisson noise only, 3-D float

    var_r3 : ndarray
        Cube of integration-specific values for the slope variance due to
        readnoise only, 3-D float

    var_p4 : ndarray
        Hypercube of segment- and integration-specific values for the slope
        variance due to Poisson noise only, 4-D float

    var_r4 : ndarray
        Hypercube of segment- and integration-specific values for the slope
        variance due to read noise only, 4-D float

    var_both4 : ndarray
        Hypercube of segment- and integration-specific values for the slope
        variance due to combined Poisson noise and read noise, 4-D float

    var_both3 : ndarray
        Cube of segment- and integration-specific values for the slope
        variance due to combined Poisson noise and read noise, 3-D float

    inv_var_both4 : ndarray
        Hypercube of reciprocals of segment- and integration-specific values for
        the slope variance due to combined Poisson noise and read noise, 4-D float

    s_inv_var_p3 : ndarray
        Cube of reciprocals of segment- and integration-specific values for
        the slope variance due to Poisson noise only, summed over segments, 3-D float

    s_inv_var_r3 : ndarray
        Cube of reciprocals of segment- and integration-specific values for
        the slope variance due to read noise only, summed over segments, 3-D float

    s_inv_var_both3 : ndarray
        Cube of reciprocals of segment- and integration-specific values for
        the slope variance due to combined Poisson noise and read noise, summed
        over segments, 3-D float

    segs_4 : ndarray
        Hypercube of lengths of segments for all integrations and pixels, 4-D
        int
    """
    # Initialize variances so that non-existing ramps and segments will have
    #   negligible contributions
    # Integration-specific:
    var_p3 = np.zeros((n_int,) + imshape, dtype=np.float32) + LARGE_VARIANCE
    var_r3 = var_p3.copy()
    var_both3 = var_p3.copy()
    s_inv_var_p3 = np.zeros_like(var_p3)
    s_inv_var_r3 = np.zeros_like(var_p3)
    s_inv_var_both3 = np.zeros_like(var_p3)

    # Segment-specific:
    var_p4 = np.zeros((n_int,) + (max_seg,) + imshape, dtype=np.float32) + LARGE_VARIANCE
    var_r4 = var_p4.copy()
    var_both4 = var_p4.copy()
    inv_var_both4 = np.zeros_like(var_p4)

    # number of segments
    segs_4 = np.zeros((n_int,) + (max_seg,) + imshape, dtype=np.uint8)

    return (var_p3, var_r3, var_p4, var_r4, var_both4, var_both3,
            inv_var_both4, s_inv_var_p3, s_inv_var_r3,
            s_inv_var_both3, segs_4)


def calc_slope_vars(ramp_data, rn_sect, gain_sect, gdq_sect, group_time, max_seg):
    """
    Calculate the segment-specific variance arrays for the given
    integration.

    Parameters
    ----------
    ramp_data : ramp_fit_class.RampData
        Contains the DQ flags needed for this function

    rn_sect : ndarray
        read noise values for all pixels in data section, 2-D float

    gain_sect : ndarray
        gain values for all pixels in data section, 2-D float

    gdq_sect : ndarray
        data quality flags for pixels in section, 3-D int

    group_time : float
        Time increment between groups, in seconds.

    max_seg : int
        maximum number of segments fit

    Returns
    -------
    den_r3 : ndarray
        for a given integration, the reciprocal of the denominator of the
        segment-specific variance of the segment's slope due to read noise, 3-D float

    den_p3 : ndarray
        for a given integration, the reciprocal of the denominator of the
        segment-specific variance of the segment's slope due to Poisson noise, 3-D float

    num_r3 : ndarray
        numerator of the segment-specific variance of the segment's slope
        due to read noise, 3-D float

    segs_beg_3 : ndarray
        lengths of segments for all pixels in the given data section and
        integration, 3-D int
    """
    (nreads, asize2, asize1) = gdq_sect.shape
    npix = asize1 * asize2
    imshape = (asize2, asize1)

    # Create integration-specific sections of input arrays for determination
    #   of the variances.
    gdq_2d = gdq_sect[:, :, :].reshape((nreads, npix))
    gain_1d = gain_sect.reshape(npix)
    gdq_2d_nan = gdq_2d.copy()  # group dq with SATS will be replaced by nans
    gdq_2d_nan = gdq_2d_nan.astype(np.float32)

    wh_sat = np.where(np.bitwise_and(gdq_2d, ramp_data.flags_saturated))
    if len(wh_sat[0]) > 0:
        gdq_2d_nan[wh_sat] = np.nan  # set all SAT groups to nan

    del wh_sat

    # Get lengths of semiramps for all pix [number_of_semiramps, number_of_pix]
    segs = np.zeros_like(gdq_2d)

    # Counter of semiramp for each pixel
    sr_index = np.zeros(npix, dtype=np.uint8)
    pix_not_done = np.ones(npix, dtype=bool)  # initialize to True

    i_read = 0
    # Loop over reads for all pixels to get segments (segments per pixel)
    while (i_read < nreads and np.any(pix_not_done)):
        gdq_1d = gdq_2d_nan[i_read, :]
        wh_good = np.where(gdq_1d == 0)  # good groups

        # if this group is good, increment those pixels' segments' lengths
        if len(wh_good[0]) > 0:
            segs[sr_index[wh_good], wh_good] += 1
        del wh_good

        # Locate any CRs that appear before the first SAT group...
        wh_cr = np.where(
            gdq_2d_nan[i_read, :].astype(np.int32) & ramp_data.flags_jump_det > 0)

        # ... but not on final read:
        if (len(wh_cr[0]) > 0 and (i_read < nreads - 1)):
            sr_index[wh_cr[0]] += 1
            segs[sr_index[wh_cr], wh_cr] += 1

        del wh_cr

        # If current group is a NaN, this pixel is done (pix_not_done is False)
        wh_nan = np.where(np.isnan(gdq_2d_nan[i_read, :]))
        if len(wh_nan[0]) > 0:
            pix_not_done[wh_nan[0]] = False

        del wh_nan

        i_read += 1

    segs = segs.astype(np.uint8)
    segs_beg = segs[:max_seg, :]  # the leading nonzero lengths

    # Create reshaped version [ segs, y, x ] to simplify computation
    segs_beg_3 = segs_beg.reshape(max_seg, imshape[0], imshape[1])
    segs_beg_3 = remove_bad_singles(segs_beg_3)

    # Create a version 1 less for later calculations for the variance due to
    #   Poisson, with a floor=1 to handle single-group segments
    wh_pos_3 = np.where(segs_beg_3 > 1)
    segs_beg_3_m1 = segs_beg_3.copy()
    segs_beg_3_m1[wh_pos_3] -= 1
    segs_beg_3_m1[segs_beg_3_m1 < 1] = 1

    # For a segment, the variance due to Poisson noise
    #   = slope/(tgroup * gain * (ngroups-1)),
    #   where slope is the estimated median slope, tgroup is the group time,
    #   and ngroups is the number of groups in the segment.
    #   Here the denominator of this quantity will be computed, which will be
    #   later multiplied by the estimated median slope.

    # Suppress, then re-enable, harmless arithmetic warnings, as NaN will be
    #   checked for and handled later
    warnings.filterwarnings("ignore", ".*invalid value.*", RuntimeWarning)
    warnings.filterwarnings("ignore", ".*divide by zero.*", RuntimeWarning)
    den_p3 = 1. / (group_time * gain_1d.reshape(imshape) * segs_beg_3_m1)
    warnings.resetwarnings()

    # For a segment, the variance due to readnoise noise
    # = 12 * readnoise**2 /(ngroups_seg**3. - ngroups_seg)/( tgroup **2.)
    num_r3 = 12. * (rn_sect / group_time)**2.  # always >0

    # Reshape for every group, every pixel in section
    num_r3 = np.dstack([num_r3] * max_seg)
    num_r3 = np.transpose(num_r3, (2, 0, 1))

    # Denominator den_r3 = 1./(segs_beg_3 **3.-segs_beg_3). The minimum number
    #   of allowed groups is 2, which will apply if there is actually only 1
    #   group; in this case den_r3 = 1/6. This covers the case in which there is
    #   only one good group at the beginning of the integration, so it will be
    #   be compared to the plane of (near) zeros resulting from the reset. For
    #   longer segments, this value is overwritten below.
    den_r3 = num_r3.copy() * 0. + 1. / 6
    wh_seg_pos = np.where(segs_beg_3 > 1)

    # Suppress, then, re-enable harmless arithmetic warnings, as NaN will be
    #   checked for and handled later
    warnings.filterwarnings("ignore", ".*invalid value.*", RuntimeWarning)
    warnings.filterwarnings("ignore", ".*divide by zero.*", RuntimeWarning)
    den_r3[wh_seg_pos] = 1. / (segs_beg_3[wh_seg_pos] ** 3. -
                               segs_beg_3[wh_seg_pos])  # overwrite where segs>1
    warnings.resetwarnings()

    return (den_r3, den_p3, num_r3, segs_beg_3)


def calc_pedestal(ramp_data, num_int, slope_int, firstf_int, dq_first, nframes,
                  groupgap, dropframes1):
    """
    The pedestal is calculated by extrapolating the final slope for each pixel
    from its value at the first sample in the integration to an exposure time
    of zero; this calculation accounts for the values of nframes and groupgap.
    Any pixel that is saturated on the 1st group is given a pedestal value of 0.

    Parameters
    ----------
    num_int : int
        integration number

    slope_int : ndarray
        cube of integration-specific slopes, 3-D float

    firstf_int : ndarray
        integration-specific first frame array, 3-D float

    dq_first : ndarray
        DQ of the initial group for all ramps in the given integration, 2-D
        flag

    nframes : int
        number of frames averaged per group; from the NFRAMES keyword. Does
        not contain the groupgap.

    groupgap : int
        number of frames dropped between groups, from the GROUPGAP keyword.

    dropframes1 : int
        number of frames dropped at the beginning of every integration, from
        the DRPFRMS1 keyword.

    Returns
    -------
    ped : ndarray
        pedestal image, 2-D float
    """
    ff_all = firstf_int[num_int, :, :].astype(np.float32)
    ped = ff_all - slope_int[num_int, ::] * \
        (((nframes + 1.) / 2. + dropframes1) / (nframes + groupgap))

    sat_flag = ramp_data.flags_saturated
    ped[np.bitwise_and(dq_first, sat_flag) == sat_flag] = 0
    ped[np.isnan(ped)] = 0.

    return ped


def output_integ(slope_int, dq_int, effintim, var_p3, var_r3, var_both3,
                 int_times):
    """
    For the OLS algorithm, construct the output integration-specific results.
    Any variance values that are a large fraction of the default value
    LARGE_VARIANCE correspond to non-existent segments, so will be set to 0
    here before output.

    Parameters
    ----------
    model : instance of Data Model
       DM object for input

    slope_int : ndarray
       Data cube of weighted slopes for each integration, 3-D float

    dq_int : ndarray
       Data cube of DQ arrays for each integration, 3-D int

    effintim : float
       Effective integration time per integration

    var_p3 : ndarray
        Cube of integration-specific values for the slope variance due to
        Poisson noise only, 3-D float

    var_r3 : ndarray
        Cube of integration-specific values for the slope variance due to
        read noise only, 3-D float

    var_both3 : ndarray
        Cube of integration-specific values for the slope variance due to
        read noise and Poisson noise, 3-D float

    int_times : bintable, or None
        The INT_TIMES table, if it exists in the input, else None

    Returns
    -------
    integ_info : tuple
        The tuple of computed integration ramp fitting arrays.

    """
    # Suppress harmless arithmetic warnings for now
    warnings.filterwarnings("ignore", ".*invalid value.*", RuntimeWarning)
    warnings.filterwarnings("ignore", ".*divide by zero.*", RuntimeWarning)

    var_p3[var_p3 > 0.4 * LARGE_VARIANCE] = 0.
    var_r3[var_r3 > 0.4 * LARGE_VARIANCE] = 0.
    var_both3[var_both3 > 0.4 * LARGE_VARIANCE] = 0.

    data = slope_int / effintim
    err = np.sqrt(var_both3)
    dq = dq_int
    var_poisson = var_p3
    var_rnoise = var_r3
    int_times = int_times
    integ_info = (data, dq, var_poisson, var_rnoise, int_times, err)

    # Reset the warnings filter to its original state
    warnings.resetwarnings()

    return integ_info


def gls_pedestal(first_group, slope_int, s_mask,
                 frame_time, nframes_used):  # pragma: no cover
    """
    Calculate the pedestal for the GLS case.

    The pedestal is the first group, but extrapolated back to zero time
    using the slope obtained by the fit to the whole ramp.  The time of
    the first group is the frame time multiplied by (M + 1) / 2, where M
    is the number of frames per group, not including the number (if any)
    of skipped frames.

    The input arrays and output pedestal are slices of the full arrays.
    They are just the relevant data for the current integration (assuming
    that this function is called within a loop over integrations), and
    they may include only a subset of image lines.  For example, this
    function might be called with slope_int argument given as:
    `slope_int[num_int, rlo:rhi, :]`.  The input and output parameters
    are in electrons.

    Parameters
    ----------
    first_group : ndarray
        A slice of the first group in the ramp, 2-D float

    slope_int : ndarray
        The slope obtained by GLS ramp fitting.  This is a slice for the
        current integration and a subset of the image lines, 2-D float

    s_mask : ndarray
        True for ramps that were saturated in the first group, 2-D bool

    frame_time : float
        The time to read one frame, in seconds.

    nframes_used : int
        Number of frames that were averaged together to make a group.
        Exludes the groupgap.

    Returns
    -------
    pedestal : ndarray
        This is a slice of the full pedestal array, and it's for the
        current integration, 2-D float
    """

    M = float(nframes_used)
    pedestal = first_group - slope_int * frame_time * (M + 1.) / 2.
    if s_mask.any():
        pedestal[s_mask] = 0.

    return pedestal


def shift_z(a, off):
    """
    Shift input 3D array by requested offset in z-direction, padding shifted
    array (of the same size) by leading or trailing zeros as needed.

    Parameters
    ----------
    a : ndarray
        input array, 3-D float

    off : int
        offset in z-direction

    Returns
    -------
    b : ndarray
        shifted array, 3-D float

    """
    # set initial and final indices along z-direction for original and
    #    shifted 3D arrays
    ai_z = int((abs(off) + off) / 2)
    af_z = a.shape[0] + int((-abs(off) + off) / 2)

    bi_z = a.shape[0] - af_z
    bf_z = a.shape[0] - ai_z

    b = a * 0
    b[bi_z:bf_z, :, :] = a[ai_z:af_z, :, :]

    return b


def get_efftim_ped(ramp_data):
    """
    Calculate the effective integration time for a single group, and return the
    number of frames per group, and the number of frames dropped between groups.

    Parameters
    ----------
    ramp_data: RampClass
        Object for input data.

    Returns
    -------
    effintim : float
        effective integration time for a single group

    nframes : int
        number of frames averaged per group; from the NFRAMES keyword.

    groupgap : int
        number of frames dropped between groups; from the GROUPGAP keyword.

    dropframes1 : int
        number of frames dropped at the beginning of every integration; from
        the DRPFRMS1 keyword, or 0 if the keyword is missing
    """

    groupgap = ramp_data.groupgap
    nframes = ramp_data.nframes
    frame_time = ramp_data.frame_time
    dropframes1 = ramp_data.drop_frames1

    if (dropframes1 is None):    # set to default if missing
        dropframes1 = 0
        log.debug('Missing keyword DRPFRMS1, so setting to default value of 0')

    try:
        effintim = (nframes + groupgap) * frame_time
    except TypeError:
        log.error('Can not retrieve values needed to calculate integ. time')

    log.debug('Calculating effective integration time for a single group using:')
    log.debug(' groupgap: %s' % (groupgap))
    log.debug(' nframes: %s' % (nframes))
    log.debug(' frame_time: %s' % (frame_time))
    log.debug(' dropframes1: %s' % (dropframes1))
    log.info('Effective integration time per group: %s' % (effintim))

    return effintim, nframes, groupgap, dropframes1


def get_dataset_info(ramp_data):
    """
    Extract values for the number of groups, the number of pixels, dataset
    shapes, the number of integrations, the instrument name, the frame time,
    and the observation time.

    Parameters
    ----------
    ramp_data: RampClass
       Object for input data.

    Returns
    -------
    nreads : int
       number of reads in input dataset

    npix : int
       number of pixels in 2D array

    imshape : tuple
       shape of 2D image

    cubeshape : tuple
       shape of input dataset

    n_int : int
       number of integrations

    instrume : str
       instrument

    frame_time : float
       integration time from TGROUP

    ngroups : int
        number of groups per integration

    group_time : float
        Time increment between groups, in seconds.
    """
    instrume = ramp_data.instrument_name
    frame_time = ramp_data.frame_time
    ngroups = ramp_data.data.shape[1]
    group_time = ramp_data.group_time

    n_int = ramp_data.data.shape[0]
    nreads = ramp_data.data.shape[1]
    asize2 = ramp_data.data.shape[2]
    asize1 = ramp_data.data.shape[3]

    npix = asize2 * asize1  # number of pixels in 2D array
    imshape = (asize2, asize1)
    cubeshape = (nreads,) + imshape

    return (nreads, npix, imshape, cubeshape, n_int, instrume,
            frame_time, ngroups, group_time)


<<<<<<< HEAD
# GLS function
def get_more_info(ramp_data, saturated_flag, jump_flag):  # pragma: no cover
=======
def get_more_info(ramp_data):  # pragma: no cover
>>>>>>> 168a003c
    """
    Get information used by GLS algorithm.

    Parameters
    ----------
    ramp_data: RampClass
        Object for input data.

    Returns
    -------
    group_time : float
        Time increment between groups, in seconds.

    nframes_used : int
        Number of frames that were averaged together to make a group,
        i.e. excluding skipped frames.

    saturated_flag : int
        Group data quality flag that indicates a saturated pixel.

    jump_flag : int
        Group data quality flag that indicates a cosmic ray hit.
    """

    group_time = ramp_data.group_time
    nframes_used = ramp_data.nframes
    saturated_flag = ramp_data.flags_saturated
    jump_flag = ramp_data.flags_jump_det

    return (group_time, nframes_used, saturated_flag, jump_flag)


def get_max_num_cr(gdq_cube, jump_flag):  # pragma: no cover
    """
    Find the maximum number of cosmic-ray hits in any one pixel.

    Parameters
    ----------
    gdq_cube : ndarray
        The group data quality array, 3-D flag

    jump_flag : int
        The data quality flag indicating a cosmic-ray hit.

    Returns
    -------
    max_num_cr : int
        The maximum number of cosmic-ray hits for any pixel.
    """
    cr_flagged = np.empty(gdq_cube.shape, dtype=np.uint8)
    cr_flagged[:] = np.where(np.bitwise_and(gdq_cube, jump_flag), 1, 0)
    max_num_cr = cr_flagged.sum(axis=0, dtype=np.int32).max()
    del cr_flagged

    return max_num_cr


def reset_bad_gain(ramp_data, pdq, gain):
    """
    For pixels in the gain array that are either non-positive or NaN, reset the
    the corresponding pixels in the pixel DQ array to NO_GAIN_VALUE and
    DO_NOT_USE so that they will be ignored.

    Parameters
    ----------
    pdq : ndarray
        pixel dq array of input model, 2-D int

    gain : ndarray
        gain array from reference file, 2-D float

    Returns
    -------
    pdq : ndarray
        pixleldq array of input model, reset to NO_GAIN_VALUE and DO_NOT_USE
        for pixels in the gain array that are either non-positive or NaN., 2-D
        flag
    """
    '''
    with warnings.catch_warnings():
        warnings.filterwarnings("ignore", "invalid value.*", RuntimeWarning)
        wh_g = np.where(gain <= 0.)
    '''
    wh_g = np.where(gain <= 0.)
    if len(wh_g[0]) > 0:
        pdq[wh_g] = np.bitwise_or(pdq[wh_g], ramp_data.flags_no_gain_val)
        pdq[wh_g] = np.bitwise_or(pdq[wh_g], ramp_data.flags_do_not_use)

    wh_g = np.where(np.isnan(gain))
    if len(wh_g[0]) > 0:
        pdq[wh_g] = np.bitwise_or(pdq[wh_g], ramp_data.flags_no_gain_val)
        pdq[wh_g] = np.bitwise_or(pdq[wh_g], ramp_data.flags_do_not_use)

    return pdq


def remove_bad_singles(segs_beg_3):
    """
    For the current integration and data section, remove all segments having only
    a single group if there are other segments in the ramp.  This method allows
    for the possibility that a ramp can have multiple (necessarily consecutive)
    1-group segments, which in principle could occur if there are consecutive
    cosmic rays.

    Parameters
    ----------
    segs_beg_3 : ndarray
        lengths of all segments for all ramps in the given data section and
        integration; some of these ramps may contain segments having a single
        group, and another segment, 3-D int

    Returns
    -------
    segs_beg_3 : ndarray
        lengths of all segments for all ramps in the given data section and
        integration; segments having a single group, and another segment
        will be removed, 3-D int
    """
    max_seg = segs_beg_3.shape[0]

    # get initial number of ramps having single-group segments
    tot_num_single_grp_ramps = len(np.where((segs_beg_3 == 1) &
                                            (segs_beg_3.sum(axis=0) > 1))[0])

    while(tot_num_single_grp_ramps > 0):
        # until there are no more single-group segments
        for ii_0 in range(max_seg):
            slice_0 = segs_beg_3[ii_0, :, :]

            for ii_1 in range(max_seg):  # correctly includes EARLIER segments
                if (ii_0 == ii_1):  # don't compare with itself
                    continue

                slice_1 = segs_beg_3[ii_1, :, :]

                # Find ramps of a single-group segment and another segment
                # either earlier or later
                wh_y, wh_x = np.where((slice_0 == 1) & (slice_1 > 0))

                if (len(wh_y) == 0):
                    # Are none, so go to next pair of segments to check
                    continue

                # Remove the 1-group segment
                segs_beg_3[ii_0:-1, wh_y, wh_x] = segs_beg_3[ii_0 + 1:, wh_y, wh_x]

                # Zero the last segment entry for the ramp, which would otherwise
                # remain non-zero due to the shift
                segs_beg_3[-1, wh_y, wh_x] = 0

                del wh_y, wh_x

                tot_num_single_grp_ramps = len(np.where((segs_beg_3 == 1) &
                                                        (segs_beg_3.sum(axis=0) > 1))[0])

    return segs_beg_3


def fix_sat_ramps(ramp_data, sat_0th_group_int, var_p3, var_both3, slope_int, dq_int):
    """
    For ramps within an integration that are saturated on the initial group,
    reset the integration-specific variances and slope so they will have no
    contribution.

    Parameters
    ----------
    sat_0th_group_int : ndarray
        Integration-specific slice whose value for a pixel is 1 if the initial
        group of the ramp is saturated, 3-D uint8

    var_p3 : ndarray
        Cube of integration-specific values for the slope variance due to
        Poisson noise only; some ramps may be saturated in the initial group,
        3-D float

    var_both3 : ndarray
        Cube of segment- and integration-specific values for the slope
        variance due to combined Poisson noise and read noise; some ramps may
        be saturated in the initial group, 3-D float

    slope_int : ndarray
        Cube of integration-specific slopes. Some ramps may be saturated in the
        initial group, 3-D float

    dq_int : ndarray
        Cube of integration-specific DQ flags, 3-D flag

    Returns
    -------
    var_p3 : ndarray
        Cube of integration-specific values for the slope variance due to
        Poisson noise only; for ramps that are saturated in the initial group,
        this variance has been reset to a huge value to minimize the ramps
        contribution, 3-D float

    var_both3 : ndarray
        Cube of segment- and integration-specific values for the slope
        variance due to combined Poisson noise and read noise; for ramps that
        are saturated in the initial group, this variance has been reset to a
        huge value to minimize the ramps contribution, 3-D float

    slope_int : ndarray
        Cube of integration-specific slopes; for ramps that are saturated in
        the initial group, this variance has been reset to a huge value to
        minimize the ramps contribution, 3-D float

    dq_int : ndarray
        Cube of integration-specific DQ flags. For ramps that are saturated in
        the initial group, the flag 'DO_NOT_USE' is added, 3-D flag
    """
    var_p3[sat_0th_group_int > 0] = LARGE_VARIANCE
    var_both3[sat_0th_group_int > 0] = LARGE_VARIANCE
    slope_int[sat_0th_group_int > 0] = 0.
    dq_int[sat_0th_group_int > 0] = np.bitwise_or(
        dq_int[sat_0th_group_int > 0], ramp_data.flags_do_not_use)

    return var_p3, var_both3, slope_int, dq_int


def do_all_sat(ramp_data, pixeldq, groupdq, imshape, n_int, save_opt):
    """
    For an input exposure where all groups in all integrations are saturated,
    the DQ in the primary and integration-specific output products are updated,
    and the other arrays in all output products are populated with zeros.

    Parameters
    ----------
    model : instance of Data Model
       DM object for input

    imshape : (int, int) tuple
       shape of 2D image

    n_int : int
       number of integrations

    save_opt : bool
       save optional fitting results

    Returns
    -------
    image_info : tuple
        The tuple of computed ramp fitting arrays.

    integ_info : tuple
        The tuple of computed integration fitting arrays.

    opt_info : tuple
        The tuple of computed optional results arrays for fitting.
    """
    # Create model for the primary output. Flag all pixels in the pixiel DQ
    #   extension as SATURATED and DO_NOT_USE.
    pixeldq = np.bitwise_or(pixeldq, ramp_data.flags_saturated)
    pixeldq = np.bitwise_or(pixeldq, ramp_data.flags_do_not_use)

    data = np.zeros(imshape, dtype=np.float32)
    dq = pixeldq
    var_poisson = np.zeros(imshape, dtype=np.float32)
    var_rnoise = np.zeros(imshape, dtype=np.float32)
    err = np.zeros(imshape, dtype=np.float32)
    image_info = (data, dq, var_poisson, var_rnoise, err)

    # Create model for the integration-specific output. The 3D group DQ created
    #   is based on the 4D group DQ of the model, and all pixels in all
    #   integrations will be flagged here as DO_NOT_USE (they are already flagged
    #   as SATURATED). The INT_TIMES extension will be left as None.
    if n_int > 1:
        m_sh = groupdq.shape  # (integ, grps/integ, y, x )
        groupdq_3d = np.zeros((m_sh[0], m_sh[2], m_sh[3]), dtype=np.uint32)

        for ii in range(n_int):  # add SAT flag to existing groupdq in each slice
            groupdq_3d[ii, :, :] = np.bitwise_or.reduce(groupdq[ii, :, :, :],
                                                        axis=0)

        groupdq_3d = np.bitwise_or(groupdq_3d, ramp_data.flags_do_not_use)

        data = np.zeros((n_int,) + imshape, dtype=np.float32)
        dq = groupdq_3d
        var_poisson = np.zeros((n_int,) + imshape, dtype=np.float32)
        var_rnoise = np.zeros((n_int,) + imshape, dtype=np.float32)
        int_times = None
        err = np.zeros((n_int,) + imshape, dtype=np.float32)

        integ_info = (data, dq, var_poisson, var_rnoise, int_times, err)
    else:
        integ_info = None

    # Create model for the optional output
    if save_opt:
        new_arr = np.zeros((n_int,) + (1,) + imshape, dtype=np.float32)

        slope = new_arr
        sigslope = new_arr
        var_poisson = new_arr
        var_rnoise = new_arr
        yint = new_arr
        sigyint = new_arr
        pedestal = np.zeros((n_int,) + imshape, dtype=np.float32)
        weights = new_arr
        crmag = new_arr

        opt_info = (slope, sigslope, var_poisson, var_rnoise,
                    yint, sigyint, pedestal, weights, crmag)

    else:
        opt_info = None

    log.info('All groups of all integrations are saturated.')

    return image_info, integ_info, opt_info


def log_stats(c_rates):
    """
    Optionally log statistics of detected cosmic rays

    Parameters
    ----------
    c_rates : ndarray
       weighted count rate, 2-D float

    Returns
    -------
    None
    """
    wh_c_0 = np.where(c_rates == 0.)  # insuff data or no signal

    log.debug('The number of pixels having insufficient data')
    log.debug('due to excessive CRs or saturation %d:', len(wh_c_0[0]))
    log.debug('Count rates - min, mean, max, std: %f, %f, %f, %f'
              % (c_rates.min(), c_rates.mean(), c_rates.max(), c_rates.std()))


def compute_slices(max_cores):
    """
    Computes the number of slices to be created for multiprocessing.

    Parameters
    ----------
    max_cores : str
        Number of cores to use for multiprocessing. If set to 'none' (the default),
        then no multiprocessing will be done. The other allowable values are 'quarter',
        'half', and 'all'. This is the fraction of cores to use for multi-proc. The
        total number of cores includes the SMT cores (Hyper Threading for Intel).

    Returns
    -------
    number_slices : int
        The number of slices for multiprocessing.
    """
    if max_cores == 'none':
        number_slices = 1
    else:
        num_cores = multiprocessing.cpu_count()
        log.debug(f'Found {num_cores} possible cores to use for ramp fitting')
        if max_cores == 'quarter':
            number_slices = num_cores // 4 or 1
        elif max_cores == 'half':
            number_slices = num_cores // 2 or 1
        elif max_cores == 'all':
            number_slices = num_cores
        else:
            number_slices = 1
    return number_slices


def dq_compress_final(dq_int, n_int, dnu_flag):
    """
    Combine the integration-specific dq arrays (which have already been
    compressed and combined with the PIXELDQ array) to create the dq array
    of the primary output product.

    Parameters
    ----------
    dq_int : ndarray
        cube of combined dq arrays for all data sections in a single
        integration, 3-D flag

    n_int : int
        total number of integrations in data set

    Returns
    -------
    f_dq : ndarray
        combination of all integration's pixeldq arrays, 2-D flag
    """
    f_dq = dq_int[0, :, :]
    nints = dq_int.shape[0]

    for jj in range(1, n_int):
        f_dq = np.bitwise_or(f_dq, dq_int[jj, :, :])

    # Sum each pixel over all integrations where DO_NOT_USE is set.  If
    # the number of integrations with DO_NOT_USE set is less than the
    # total number of integrations, that means at least one integration
    # has good data, so the final DQ flag for that pixel should NOT
    # include the DO_NOT_USE flag.
    dnu = np.zeros(dq_int.shape, dtype=np.uint32)
    dnu[np.where(np.bitwise_and(dq_int, dnu_flag))] = 1
    dnu_sum = dnu.sum(axis=0)
    not_dnu = np.where(dnu_sum < nints)

    not_dnu_flag = np.uint32(~dnu_flag)
    f_dq[not_dnu] = np.bitwise_and(f_dq[not_dnu], not_dnu_flag)

    return f_dq


def dq_compress_sect(ramp_data, gdq_sect, pixeldq_sect):
    """
    Get ramp locations where the data has been flagged as saturated in the 4D
    GROUPDQ array for the current data section, find the corresponding image
    locations, and set the SATURATED flag in those locations in the PIXELDQ
    array. Similarly, get the ramp locations where the data has been flagged as
    a jump detection in the 4D GROUPDQ array, find the corresponding image
    locations, and set the COSMIC_BEFORE flag in those locations in the PIXELDQ
    array. These modifications to the section of the PIXELDQ array are not used
    to flag groups for any computations; they are used only in the integration-
    specific output.

    Parameters
    ----------
    gdq_sect : ndarray
        cube of GROUPDQ array for a data section, 3-D flag

    pixeldq_sect : ndarray
        dq array of data section of input model, 2-D flag

    Returns
    -------
    pixeldq_sect : ndarray
        dq array of data section updated with saturated and jump-detected
        flags, 2-D flag

    """
    sat_flag = ramp_data.flags_saturated
    jump_flag = ramp_data.flags_jump_det

    sat_loc_r = np.bitwise_and(gdq_sect, sat_flag)
    sat_loc_im = np.where(sat_loc_r.sum(axis=0) > 0)
    pixeldq_sect[sat_loc_im] = np.bitwise_or(pixeldq_sect[sat_loc_im], sat_flag)

    cr_loc_r = np.bitwise_and(gdq_sect, jump_flag)
    cr_loc_im = np.where(cr_loc_r.sum(axis=0) > 0)
    pixeldq_sect[cr_loc_im] = np.bitwise_or(pixeldq_sect[cr_loc_im], jump_flag)

    return pixeldq_sect<|MERGE_RESOLUTION|>--- conflicted
+++ resolved
@@ -918,12 +918,7 @@
             frame_time, ngroups, group_time)
 
 
-<<<<<<< HEAD
-# GLS function
 def get_more_info(ramp_data, saturated_flag, jump_flag):  # pragma: no cover
-=======
-def get_more_info(ramp_data):  # pragma: no cover
->>>>>>> 168a003c
     """
     Get information used by GLS algorithm.
 
