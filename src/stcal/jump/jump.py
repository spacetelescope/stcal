import logging
import multiprocessing
import time
import warnings
import numpy as np
<<<<<<< HEAD
from astropy import stats
from astropy.convolution import Ring2DKernel, convolve
=======
import cv2 as cv
import astropy.stats as stats

from astropy.convolution import Ring2DKernel
from astropy.convolution import convolve


>>>>>>> fc7fe3f5
from . import constants
from . import twopoint_difference as twopt

log = logging.getLogger(__name__)
log.setLevel(logging.DEBUG)


def detect_jumps(
    frames_per_group,
    data,
    gdq,
    pdq,
    err,
    gain_2d,
    readnoise_2d,
    rejection_thresh,
    three_grp_thresh,
    four_grp_thresh,
    max_cores,
    max_jump_to_flag_neighbors,
    min_jump_to_flag_neighbors,
    flag_4_neighbors,
    dqflags,
    after_jump_flag_dn1=0.0,
    after_jump_flag_n1=0,
    after_jump_flag_dn2=0.0,
    after_jump_flag_n2=0,
    min_sat_area=1,
    min_jump_area=5,
    expand_factor=2.0,
    use_ellipses=False,
    sat_required_snowball=True,
    expand_large_events=False,
    sat_expand=2,
    min_sat_radius_extend=2.5,
    find_showers=False,
    edge_size=25,
    extend_snr_threshold=1.2,
    extend_min_area=90,
    extend_inner_radius=1,
    extend_outer_radius=2.6,
    extend_ellipse_expand_ratio=1.2,
    grps_masked_after_shower=5,
    max_extended_radius=200,
    minimum_groups=3,
    minimum_sigclip_groups=100,
    only_use_ints=True,
    mask_persist_grps_next_int=True,
    persist_grps_flagged=25,
):
    """
    This is the high-level controlling routine for the jump detection process.
    It loads and sets the various input data and parameters needed by each of
    the individual detection methods and then calls the detection methods in
    turn.

    Note that the detection methods are currently set up on the assumption
    that the input science and error data arrays will be in units of
    electrons, hence this routine scales those input arrays by the detector
    gain. The methods assume that the read noise values will be in units
    of DN.

    The gain is applied to the science data and error arrays using the
    appropriate instrument- and detector-dependent values for each pixel of an
    image.  Also, a 2-dimensional read noise array with appropriate values for
    each pixel is passed to the detection methods.

    Parameters
    ----------
    frames_per_group : int
        number of frames per group

    data : float, 4D array
        science array

    gdq : int, 4D array
        group dq array

    pdq : int, 2D array
        pixelg dq array

    err : float, 4D array
        error array

    gain_2d : float, 2D array
        gain for all pixels

    readnoise_2d : float, 2D array
        readnoise for all pixels

    rejection_thresh : float
        The 'normal' cosmic ray sigma rejection threshold for ramps with more
        than 4 groups

    three_grp_thresh : float
        cosmic ray sigma rejection threshold for ramps having 3 groups

    four_grp_thresh : float
        cosmic ray sigma rejection threshold for ramps having 4 groups

    max_cores: str
        Maximum number of cores to use for multiprocessing. Available choices
        are 'none' (which will create one process), 'quarter', 'half', 'all'
        (of available cpu cores).

    max_jump_to_flag_neighbors : float
        value in units of sigma that sets the upper limit for flagging of
        neighbors. Any jump above this cutoff will not have its neighbors
        flagged.

    min_jump_to_flag_neighbors : float
        value in units of sigma that sets the lower limit for flagging of
        neighbors (marginal detections). Any primary jump below this value will
        not have its neighbors flagged.

    flag_4_neighbors: bool
        if set to True (default is True), it will cause the four perpendicular
        neighbors of all detected jumps to also be flagged as a jump.

    dqflags: dict
        A dictionary with at least the following keywords:
        DO_NOT_USE, SATURATED, JUMP_DET, NO_GAIN_VALUE, GOOD

    after_jump_flag_dn1 : float
        Jumps with amplitudes above the specified DN value will have subsequent
        groups flagged with the number determined by the after_jump_flag_n1

    after_jump_flag_n1 : int
        Gives the number of groups to flag after jumps with DN values above that
        given by after_jump_flag_dn1

    after_jump_flag_dn2 : float
        Jumps with amplitudes above the specified DN value will have subsequent
        groups flagged with the number determined by the after_jump_flag_n2

    after_jump_flag_n2 : int
        Gives the number of groups to flag after jumps with DN values above that
        given by after_jump_flag_dn2

    min_sat_area : float
        The minimum area of saturated pixels at the center of a snowball. Only
        contours with area above the minimum will create snowballs.

    min_jump_area : float
        The minimum contour area to trigger the creation of enclosing ellipses
        or circles.

    expand_factor : float
        The factor that is used to increase the size of the enclosing
        circle/ellipse jump flagged pixels.

    use_ellipses : deprecated

    sat_required_snowball : bool
        If true there must be a saturation circle within the radius of the jump
        circle to trigger the creation of a snowball. All true snowballs appear
        to have at least one saturated pixel.

    edge_size : int
        The distance from the edge of the detector where saturated cores are not
        required for snowball detection

    expand_large_events : bool
        When True this triggers the flagging of snowballs for NIR detectors.

    sat_expand : int
        The number of pixels to expand the saturated core of detected snowballs

    find_showers : boolean
        Turns on the flagging of the faint extended emission of MIRI showers

    extend_snr_threshold : float
        The SNR minimum for the detection of faint extended showers in MIRI

    extend_min_area : float
        The required minimum area of extended emission after convolution for the
        detection of showers in MIRI

    extend_inner_radius : float
        The inner radius of the Ring2DKernal that is used for the detection of
        extended emission in showers

    extend_outer_radius : float
        The outer radius of the Ring2DKernal that is used for the detection of
        extended emission in showers

    extend_ellipse_expand_ratio : float
        Multiplicative factor to expand the radius of the ellipse fit to the
        detected extended emission in MIRI showers

    grps_masked_after_shower : int
        Number of groups after detected extended emission to flag as a jump for
        MIRI showers

    max_extended_radius : int
        The maximum radius for any extension of saturation or jump

    min_sat_radius_extend : float
        The minimum radius of the saturated core of a snowball for the core to
        be extended

    Returns
    -------
    gdq : int, 4D array
        updated group dq array

    pdq : int, 2D array
        updated pixel dq array
    """
    constants.update_dqflags(dqflags)  # populate dq flags
    sat_flag = dqflags["SATURATED"]
    jump_flag = dqflags["JUMP_DET"]
    number_extended_events = 0
    # Flag the pixeldq where the gain is <=0 or NaN so they will be ignored
    wh_g = np.where(gain_2d <= 0.0)
    if len(wh_g[0] > 0):
        pdq[wh_g] = np.bitwise_or(pdq[wh_g], dqflags["NO_GAIN_VALUE"])
        pdq[wh_g] = np.bitwise_or(pdq[wh_g], dqflags["DO_NOT_USE"])

    wh_g = np.where(np.isnan(gain_2d))
    if len(wh_g[0] > 0):
        pdq[wh_g] = np.bitwise_or(pdq[wh_g], dqflags["NO_GAIN_VALUE"])
        pdq[wh_g] = np.bitwise_or(pdq[wh_g], dqflags["DO_NOT_USE"])

    # Apply gain to the SCI, ERR, and readnoise arrays so they're in units
    # of electrons
    data *= gain_2d
    err *= gain_2d
    readnoise_2d *= gain_2d
    # also apply to the after_jump thresholds
    after_jump_flag_e1 = after_jump_flag_dn1 * np.nanmedian(gain_2d)
    after_jump_flag_e2 = after_jump_flag_dn2 * np.nanmedian(gain_2d)

    # Apply the 2-point difference method as a first pass
    log.info("Executing two-point difference method")
    start = time.time()

    # Set parameters of input data shape
    n_rows = data.shape[-2]
    n_cols = data.shape[-1]
    n_groups = data.shape[1]
    n_ints = data.shape[0]

    row_above_gdq = np.zeros((n_ints, n_groups, n_cols), dtype=np.uint8)
    previous_row_above_gdq = np.zeros((n_ints, n_groups, n_cols), dtype=np.uint8)
    row_below_gdq = np.zeros((n_ints, n_groups, n_cols), dtype=np.uint8)

    # figure out how many slices to make based on 'max_cores'
    max_available = multiprocessing.cpu_count()
    n_slices = calc_num_slices(n_rows, max_cores, max_available)
    if n_slices == 1:
        gdq, row_below_dq, row_above_dq, total_primary_crs, stddev = twopt.find_crs(
            data,
            gdq,
            readnoise_2d,
            rejection_thresh,
            three_grp_thresh,
            four_grp_thresh,
            frames_per_group,
            flag_4_neighbors,
            max_jump_to_flag_neighbors,
            min_jump_to_flag_neighbors,
            dqflags,
            after_jump_flag_e1=after_jump_flag_e1,
            after_jump_flag_n1=after_jump_flag_n1,
            after_jump_flag_e2=after_jump_flag_e2,
            after_jump_flag_n2=after_jump_flag_n2,
            copy_arrs=False,
            minimum_groups=3,
            minimum_sigclip_groups=minimum_sigclip_groups,
            only_use_ints=only_use_ints,
        )
        # remove redundant bits in pixels that have jump flagged but were
        # already flagged as do_not_use or saturated.
        gdq[gdq == np.bitwise_or(dqflags['DO_NOT_USE'], dqflags['JUMP_DET'])] = \
            dqflags['DO_NOT_USE']
        gdq[gdq == np.bitwise_or(dqflags['SATURATED'], dqflags['JUMP_DET'])] = \
            dqflags['SATURATED']
        #  This is the flag that controls the flagging of snowballs.
        if expand_large_events:
            gdq, total_snowballs = flag_large_events(
                gdq,
                jump_flag,
                sat_flag,
                min_sat_area=min_sat_area,
                min_jump_area=min_jump_area,
                expand_factor=expand_factor,
                sat_required_snowball=sat_required_snowball,
                min_sat_radius_extend=min_sat_radius_extend,
                edge_size=edge_size,
                sat_expand=sat_expand,
                max_extended_radius=max_extended_radius,
                mask_persist_grps_next_int=mask_persist_grps_next_int,
                persist_grps_flagged=persist_grps_flagged,
            )
            log.info("Total snowballs = %i", total_snowballs)
            number_extended_events = total_snowballs
        if find_showers:
            gdq, num_showers = find_faint_extended(
                data,
                gdq,
                pdq,
                readnoise_2d,
                frames_per_group,
                minimum_sigclip_groups,
                dqflags,
                snr_threshold=extend_snr_threshold,
                min_shower_area=extend_min_area,
                inner=extend_inner_radius,
                outer=extend_outer_radius,
                sat_flag=sat_flag,
                jump_flag=jump_flag,
                ellipse_expand=extend_ellipse_expand_ratio,
                num_grps_masked=grps_masked_after_shower,
                max_extended_radius=max_extended_radius,
            )
            log.info("Total showers= %i", num_showers)
            number_extended_events = num_showers
    else:
        yinc = int(n_rows // n_slices)
        slices = []
        # Slice up data, gdq, readnoise_2d into slices
        # Each element of slices is a tuple of
        # (data, gdq, readnoise_2d, rejection_thresh, three_grp_thresh,
        #  four_grp_thresh, nframes)

        # must copy arrays here, find_crs will make copies but if slices
        # are being passed in for multiprocessing then the original gdq will be
        # modified unless copied beforehand.
        gdq = gdq.copy()
        data = data.copy()
        copy_arrs = False  # we don't need to copy arrays again in find_crs
        for i in range(n_slices - 1):
            slices.insert(
                i,
                (
                    data[:, :, i * yinc: (i + 1) * yinc, :],
                    gdq[:, :, i * yinc: (i + 1) * yinc, :],
                    readnoise_2d[i * yinc: (i + 1) * yinc, :],
                    rejection_thresh,
                    three_grp_thresh,
                    four_grp_thresh,
                    frames_per_group,
                    flag_4_neighbors,
                    max_jump_to_flag_neighbors,
                    min_jump_to_flag_neighbors,
                    dqflags,
                    after_jump_flag_e1,
                    after_jump_flag_n1,
                    after_jump_flag_e2,
                    after_jump_flag_n2,
                    copy_arrs,
                    minimum_groups,
                    minimum_sigclip_groups,
                    only_use_ints,
                ),
            )

        # last slice get the rest
        slices.insert(
            n_slices - 1,
            (
                data[:, :, (n_slices - 1) * yinc: n_rows, :],
                gdq[:, :, (n_slices - 1) * yinc: n_rows, :],
                readnoise_2d[(n_slices - 1) * yinc: n_rows, :],
                rejection_thresh,
                three_grp_thresh,
                four_grp_thresh,
                frames_per_group,
                flag_4_neighbors,
                max_jump_to_flag_neighbors,
                min_jump_to_flag_neighbors,
                dqflags,
                after_jump_flag_e1,
                after_jump_flag_n1,
                after_jump_flag_e2,
                after_jump_flag_n2,
                copy_arrs,
                minimum_groups,
                minimum_sigclip_groups,
                only_use_ints,
            ),
        )
        log.info("Creating %d processes for jump detection ", n_slices)
        pool = multiprocessing.Pool(processes=n_slices)
######### JUST FOR DEBUGGING #########################
#        pool = multiprocessing.Pool(processes=1)
        # Starts each slice in its own process. Starmap allows more than one
        # parameter to be passed.
        real_result = pool.starmap(twopt.find_crs, slices)
        pool.close()
        pool.join()
        k = 0

        # Reconstruct gdq, the row_above_gdq, and the row_below_gdq from the
        # slice result
        total_primary_crs = 0
        ngrps = gdq.shape[1]
        nrows = gdq.shape[2]
        ncols = gdq.shape[3]
        if only_use_ints:
            stddev = np.zeros((ngrps - 1, nrows, ncols), dtype=np.float32)
        else:
            stddev = np.zeros((nrows, ncols), dtype=np.float32)
        for resultslice in real_result:
            if len(real_result) == k + 1:  # last result
                gdq[:, :, k * yinc: n_rows, :] = resultslice[0]
                if only_use_ints:
                    stddev[:, k * yinc: n_rows, :] = resultslice[4]
                else:
                    stddev[k * yinc: n_rows, :] = resultslice[4]
            else:
                gdq[:, :, k * yinc: (k + 1) * yinc, :] = resultslice[0]
                if only_use_ints:
                    stddev[:, k * yinc: (k + 1) * yinc, :] = resultslice[4]
                else:
                    stddev[k * yinc : (k + 1) * yinc, :] = resultslice[4]
            row_below_gdq[:, :, :] = resultslice[1]
            row_above_gdq[:, :, :] = resultslice[2]
            total_primary_crs += resultslice[3]
            if k != 0:
                # For all but the first slice, flag any CR neighbors in the top
                # row of the previous slice and flag any neighbors in the
                # bottom row of this slice saved from the top of the previous
                # slice
                gdq[:, :, k * yinc - 1, :] = np.bitwise_or(gdq[:, :, k * yinc - 1, :], row_below_gdq[:, :, :])
                gdq[:, :, k * yinc, :] = np.bitwise_or(
                    gdq[:, :, k * yinc, :], previous_row_above_gdq[:, :, :]
                )

            # save the neighbors to be flagged that will be in the next slice
            previous_row_above_gdq = row_above_gdq.copy()
            k += 1
        # remove redundant bits in pixels that have jump flagged but were
        # already flagged as do_not_use or saturated.
        gdq[gdq == np.bitwise_or(dqflags['DO_NOT_USE'], dqflags['JUMP_DET'])] = \
            dqflags['DO_NOT_USE']
        gdq[gdq == np.bitwise_or(dqflags['SATURATED'], dqflags['JUMP_DET'])] = \
            dqflags['SATURATED']

        #  This is the flag that controls the flagging of snowballs.
        if expand_large_events:
            gdq, total_snowballs = flag_large_events(
                gdq,
                jump_flag,
                sat_flag,
                min_sat_area=min_sat_area,
                min_jump_area=min_jump_area,
                expand_factor=expand_factor,
                sat_required_snowball=sat_required_snowball,
                min_sat_radius_extend=min_sat_radius_extend,
                edge_size=edge_size,
                sat_expand=sat_expand,
                max_extended_radius=max_extended_radius,
                mask_persist_grps_next_int=mask_persist_grps_next_int,
                persist_grps_flagged=persist_grps_flagged,
            )
            log.info("Total snowballs = %i", total_snowballs)
            number_extended_events = total_snowballs
        if find_showers:
            gdq, num_showers = find_faint_extended(
                data,
                gdq,
                pdq,
                readnoise_2d,
                frames_per_group,
                minimum_sigclip_groups,
                dqflags,
                snr_threshold=extend_snr_threshold,
                min_shower_area=extend_min_area,
                inner=extend_inner_radius,
                outer=extend_outer_radius,
                sat_flag=sat_flag,
                jump_flag=jump_flag,
                ellipse_expand=extend_ellipse_expand_ratio,
                num_grps_masked=grps_masked_after_shower,
                max_extended_radius=max_extended_radius,
            )
            log.info("Total showers= %i", num_showers)
            number_extended_events = num_showers
    elapsed = time.time() - start
    log.info("Total elapsed time = %g sec", elapsed)

    # Back out the applied gain to the SCI, ERR, and readnoise arrays so they're
    #    back in units of DN
    data /= gain_2d
    err /= gain_2d
    readnoise_2d /= gain_2d
    # Return the updated data quality arrays
    return gdq, pdq, total_primary_crs, number_extended_events, stddev


def flag_large_events(
    gdq,
    jump_flag,
    sat_flag,
    min_sat_area=1,
    min_jump_area=6,
    expand_factor=2.0,
    sat_required_snowball=True,
    min_sat_radius_extend=2.5,
    sat_expand=2,
    edge_size=25,
    max_extended_radius=200,
    mask_persist_grps_next_int=True,
    persist_grps_flagged=5,
):
    """
    This routine controls the creation of expanded regions that are flagged as
    jumps.

    These events are called snowballs for the NIR. While they are most commonly
    circular, there are elliptical ones. This routine does not handle the
    detection of MIRI showers.

    Parameters
    ----------
    gdq : int, 4D array
        Group dq array
    jump_flag : int
        DQ flag for jump detection.
    sat_flag: int
        DQ flag for saturation
    min_sat_area : int
        The minimum area of saturated pixels within the jump circle to trigger
        the creation of a snowball.
    min_jump_area : int
        The minimum area of a contour to cause the creation of the
        minimum enclosing ellipse or circle.
    expand_factor : float
        The factor that increases the size of the snowball or enclosing ellipse.
    sat_required_snowball : bool
        Require that there is a saturated pixel within the radius of the jump
        circle to trigger the formation of a snowball.
    min_sat_radius_extend : float
        The smallest radius to trigger extension of the saturated core
    sat_expand : int
        The number of pixels to extend the saturated core by
    edge_size : int
        The distance from the edge of the detector where saturation is not
        required for a snowball to be created
    max_extended_radius : int
        The largest radius that a snowball or shower can be extended
    mask_persist_grps_next_int : bool
        The flag to turn on the extension of the flagging of the saturated cores of
        snowballs.
    persist_grps_flagged : int
        How many groups to be flagged when the saturated cores are extended into
        subsequent integrations
    Returns
    -------
    total Snowballs

    """
    log.info("Flagging Snowballs")

    n_showers_grp = []
    total_snowballs = 0
    nints, ngrps, nrows, ncols = gdq.shape
    persist_jumps = np.zeros(shape=(nints, gdq.shape[2], gdq.shape[3]), dtype=np.uint8)
    for integration in range(nints):
        for group in range(1, ngrps):
            current_gdq = gdq[integration, group, :, :]
            current_sat = np.bitwise_and(current_gdq, sat_flag)
            prev_gdq = gdq[integration, group - 1, :, :]
            prev_sat = np.bitwise_and(prev_gdq, sat_flag)
            not_prev_sat = np.logical_not(prev_sat)
            new_sat = current_sat * not_prev_sat
            sat_ellipses = find_ellipses(new_sat, sat_flag, min_sat_area)
            # find the ellipse parameters for jump regions
            jump_ellipses = find_ellipses(gdq[integration, group, :, :], jump_flag, min_jump_area)
            if sat_required_snowball:
                low_threshold = edge_size
                high_threshold = max(0, nrows - edge_size)
                gdq, snowballs, persist_jumps = make_snowballs(
                    gdq,
                    integration,
                    group,
                    jump_ellipses,
                    sat_ellipses,
                    low_threshold,
                    high_threshold,
                    min_sat_radius_extend,
                    sat_expand,
                    sat_flag,
                    jump_flag,
                    max_extended_radius,
                    persist_jumps,
                )
            else:
                snowballs = jump_ellipses
            n_showers_grp.append(len(snowballs))
            total_snowballs += len(snowballs)
            gdq, num_events = extend_ellipses(
                gdq,
                integration,
                group,
                snowballs,
                sat_flag,
                jump_flag,
                expansion=expand_factor,
                num_grps_masked=0,
                max_extended_radius=max_extended_radius,
            )

    #  Test to see if the flagging of the saturated cores will be extended into the
    #  subsequent integrations. Persist_jumps contains all the pixels that were saturated
    #  in the cores of snowballs.
    if mask_persist_grps_next_int:
        for intg in range(1, nints):
            if persist_grps_flagged >= 1:
                last_grp_flagged = min(persist_grps_flagged, ngrps)
                gdq[intg, 1:last_grp_flagged, :, :] = np.bitwise_or(gdq[intg, 1:last_grp_flagged, :, :],
                                                                    np.repeat(persist_jumps[intg - 1, np.newaxis, :, :],
                                                                    last_grp_flagged - 1, axis=0))
    return gdq, total_snowballs

def extend_saturation(
    cube, grp, sat_ellipses, sat_flag, jump_flag, min_sat_radius_extend, persist_jumps,
    expansion=2, max_extended_radius=200
):
    ngroups, nrows, ncols = cube.shape
    image = np.zeros(shape=(nrows, ncols, 3), dtype=np.uint8)
    persist_image = np.zeros(shape=(nrows, ncols, 3), dtype=np.uint8)
    outcube = cube.copy()
    for ellipse in sat_ellipses:
        ceny = ellipse[0][0]
        cenx = ellipse[0][1]
        minor_axis = min(ellipse[1][1], ellipse[1][0])
        if minor_axis > min_sat_radius_extend:
            axis1 = ellipse[1][0] + expansion
            axis2 = ellipse[1][1] + expansion
            alpha = ellipse[2]
            axis1 = min(axis1, max_extended_radius)
            axis2 = min(axis2, max_extended_radius)
            image = cv.ellipse(
                image,
                (round(ceny), round(cenx)),
                (round(axis1 / 2), round(axis2 / 2)),
                alpha,
                0,
                360,
                (0, 0, 22),  # in the RGB cube, set blue plane pixels of the ellipse to 22
                -1,
            )
            #  Create another non-extended ellipse that is used to create the
            #  persist_jumps for this integration. This will be used to mask groups
            #  in subsequent integrations.
            sat_ellipse = image[:, :, 2]  # extract the Blue plane of the image
            saty, satx = np.where(sat_ellipse == 22)  # find all the ellipse pixels in the ellipse
            outcube[grp:, saty, satx] = sat_flag
            persist_image = cv.ellipse(
                persist_image,
                (round(ceny), round(cenx)),
                (round(ellipse[1][0] / 2), round(ellipse[1][1] / 2)),
                alpha,
                0,
                360,
                (0, 0, 22),
                -1,
            )
            persist_ellipse = persist_image[:, :, 2]
            persist_saty, persist_satx = np.where(persist_ellipse == 22)
            persist_jumps[persist_saty, persist_satx] = jump_flag
    return outcube, persist_jumps


def extend_ellipses(
    gdq_cube,
    intg,
    grp,
    ellipses,
    sat_flag,
    jump_flag,
    expansion=1.9,
    expand_by_ratio=True,
    num_grps_masked=1,
    max_extended_radius=200,
):
    # For a given DQ plane it will use the list of ellipses to create
    #  expanded ellipses of pixels with
    # the jump flag set.
    out_gdq_cube = gdq_cube.copy()
    plane = gdq_cube[intg, grp, :, :].copy()
    ncols = plane.shape[1]
    nrows = plane.shape[0]
    image = np.zeros(shape=(nrows, ncols, 3), dtype=np.uint8)
    num_ellipses = len(ellipses)
    for ellipse in ellipses:
        ceny = ellipse[0][0]
        cenx = ellipse[0][1]
        # Expand the ellipse by the expansion factor. The number of pixels
        # added to both axes is
        # the number of pixels added to the minor axis. This prevents very
        # large flagged ellipses
        # with high axis ratio ellipses. The major and minor axis are not
        # always the same index.
        # Therefore, we have to test to find which is actually the minor axis.
        if expand_by_ratio:
            if ellipse[1][1] < ellipse[1][0]:
                axis1 = ellipse[1][0] + (expansion - 1.0) * ellipse[1][1]
                axis2 = ellipse[1][1] * expansion
            else:
                axis1 = ellipse[1][0] * expansion
                axis2 = ellipse[1][1] + (expansion - 1.0) * ellipse[1][0]
        else:
            axis1 = ellipse[1][0] + expansion
            axis2 = ellipse[1][1] + expansion
        axis1 = min(axis1, max_extended_radius)
        axis2 = min(axis2, max_extended_radius)
        alpha = ellipse[2]
        image = cv.ellipse(
            image,
            (round(ceny), round(cenx)),
            (round(axis1 / 2), round(axis2 / 2)),
            alpha,
            0,
            360,
            (0, 0, jump_flag),
            -1,
        )
        jump_ellipse = image[:, :, 2]
        ngrps = gdq_cube.shape[1]
        last_grp = find_last_grp(grp, ngrps, num_grps_masked)
        #  This loop will flag the number of groups
        for flg_grp in range(grp, last_grp):
            sat_pix = np.bitwise_and(gdq_cube[intg, flg_grp, :, :], sat_flag)
            saty, satx = np.where(sat_pix == sat_flag)
            jump_ellipse[saty, satx] = 0
            out_gdq_cube[intg, flg_grp, :, :] = np.bitwise_or(gdq_cube[intg, flg_grp, :, :], jump_ellipse)
    diff_cube = out_gdq_cube - gdq_cube
    return out_gdq_cube, num_ellipses

def find_last_grp(grp, ngrps, num_grps_masked):
    """
    Parameters
    ----------
    grp : int
        The location of the shower
    
    ngrps : int
        The number of groups in the integration
    
    num_grps_masked : int
        The requested number of groups to be flagged after the shower

    Returns
    -------
    last_grp : int
        The index of the last group to flag for the shower

    """
    num_grps_masked += 1
    last_grp = min(grp + num_grps_masked, ngrps)
    return last_grp

def find_circles(dqplane, bitmask, min_area):
    # Using an input DQ plane this routine will find the groups of pixels with at least the minimum
    # area and return a list of the minimum enclosing circle parameters.
    pixels = np.bitwise_and(dqplane, bitmask)
    contours, hierarchy = cv.findContours(pixels, cv.RETR_EXTERNAL, cv.CHAIN_APPROX_SIMPLE)
    bigcontours = [con for con in contours if cv.contourArea(con) >= min_area]
    return [cv.minEnclosingCircle(con) for con in bigcontours]


def find_ellipses(dqplane, bitmask, min_area):
    # Using an input DQ plane this routine will find the groups of pixels with
    # at least the minimum
    # area and return a list of the minimum enclosing ellipse parameters.
    pixels = np.bitwise_and(dqplane, bitmask)
    contours, hierarchy = cv.findContours(pixels, cv.RETR_EXTERNAL, cv.CHAIN_APPROX_SIMPLE)
    bigcontours = [con for con in contours if cv.contourArea(con) > min_area]
    # minAreaRect is used because fitEllipse requires 5 points and it is
    # possible to have a contour
    # with just 4 points.
    return [cv.minAreaRect(con) for con in bigcontours]


def make_snowballs(
    gdq,
    integration,
    group,
    jump_ellipses,
    sat_ellipses,
    low_threshold,
    high_threshold,
    min_sat_radius,
    expansion,
    sat_flag,
    jump_flag,
    max_extended_radius,
    persist_jumps,
):
    # This routine will create a list of snowballs (ellipses) that have the
    # center
    # of the saturation circle within the enclosing jump rectangle.
    snowballs = []
    num_groups = gdq.shape[1]
    for jump in jump_ellipses:
        # center of jump should be saturated
        jump_center = jump[0]
        if (
            # if center of the jump ellipse is not saturated in this group and is saturated in
            # the next group add the jump ellipse to the snowball list
            group < (num_groups - 1)
            and gdq[integration, group + 1, round(jump_center[1]), round(jump_center[0])] == sat_flag
            and gdq[integration, group, round(jump_center[1]), round(jump_center[0])] != sat_flag
        ) or (
            # if the jump ellipse is near the edge, do not require saturation in the
            # center of the jump ellipse
            near_edge(jump, low_threshold, high_threshold)
        ):
            snowballs.append(jump)
        else:
            for sat in sat_ellipses:
                # center of saturation is within the enclosing jump rectangle
                if (
                    point_inside_ellipse(sat[0], jump)
                    and gdq[integration, group, round(jump_center[1]), round(jump_center[0])] == sat_flag
                    and jump not in snowballs
                ):
                    snowballs.append(jump)
    # extend the saturated ellipses that are larger than the min_sat_radius
    gdq[integration, :, :, :], persist_jumps[integration, :, :] = extend_saturation(
        gdq[integration, :, :, :],
        group,
        sat_ellipses,
        sat_flag,
        jump_flag,
        min_sat_radius,
        persist_jumps[integration, :, :],
        expansion=expansion,
        max_extended_radius=max_extended_radius,
    )

    return gdq, snowballs, persist_jumps


def point_inside_ellipse(point, ellipse):
    delta_center = np.sqrt((point[0] - ellipse[0][0]) ** 2 + (point[1] - ellipse[0][1]) ** 2)
    minor_axis = min(ellipse[1][0], ellipse[1][1])

    return delta_center < minor_axis


def near_edge(jump, low_threshold, high_threshold):
    #  This routing tests whether the center of a jump is close to the edge of
    # the detector. Jumps that are within the threshold will not require a
    # saturated core since this may be off the detector
    return (
        jump[0][0] < low_threshold
        or jump[0][1] < low_threshold
        or jump[0][0] > high_threshold
        or jump[0][1] > high_threshold
    )


def find_faint_extended(
    indata,
    ingdq,
    pdq,
    readnoise_2d,
    nframes,
    minimum_sigclip_groups,
    dqflags,
    snr_threshold=1.3,
    min_shower_area=40,
    inner=1,
    outer=2,
    donotuse_flag = 1,
    sat_flag=2,
    jump_flag=4,
    ellipse_expand=1.1,
    num_grps_masked=25,
    max_extended_radius=200,
    min_diffs_for_shower=10,
):
    """
    Parameters
    ----------
      indata : float, 4D array
          Science array.
      gdq : int, 2D array
          Group dq array.
      readnoise_2d : float, 2D array
          Readnoise for all pixels.
      nframes : int
          The number frames that are averaged in the group.
      snr_threshold : float
          The signal-to-noise ratio threshold for detection of extended
          emission.
      min_shower_area : int
          The minimum area for a group of pixels to be flagged as a shower.
      inner: int
          The inner radius of the ring_2D_kernal used for the convolution.
      outer : int
          The outer radius of the ring_2D_kernal used for the convolution.
      sat_flag : int
          The integer value of the saturation flag.
      jump_flag : int
          The integer value of the jump flag
      ellipse_expand: float
          The relative increase in the size of the fitted ellipse to be
          applied to the shower.
    num_grps_masked: int
        The number of groups after the detected shower to be flagged as jump.
    max_extended_radius: int
        The upper limit for the extension of saturation and jump

    Returns
    -------
    gdq : int, 4D array
      updated group dq array.
    number_ellipse : int
    Total number of showers detected.

    """
    log.info("Flagging Showers")
    refpix_flag = dqflags["REFERENCE_PIXEL"]
    gdq = ingdq.copy()
    data = indata.copy()
    nints = data.shape[0]
    ngrps = data.shape[1]
    num_grps_donotuse = 0
    for integ in range(nints):
        for grp in range(ngrps):
            if np.all(np.bitwise_and(gdq[integ, grp, :, :], donotuse_flag)):
                num_grps_donotuse += 1
    total_diffs = nints * (ngrps - 1) - num_grps_donotuse
    if total_diffs < min_diffs_for_shower:
        log.warning("Not enough differences for shower detections")
        return ingdq, 0
    read_noise_2 = readnoise_2d**2
    jump_dnu_flag = jump_flag + donotuse_flag
    sat_dnu_flag = sat_flag + donotuse_flag
    data[gdq == jump_dnu_flag] = np.nan
    data[gdq == sat_dnu_flag] = np.nan
    data[gdq == sat_flag] = np.nan
    data[gdq == jump_flag] = np.nan
    data[gdq == donotuse_flag] = np.nan
    refy, refx = np.where(pdq == refpix_flag)
    gdq[:, :, refy, refx] = donotuse_flag
    first_diffs = np.diff(data, axis=1)

    all_ellipses = []

    first_diffs_masked = np.ma.masked_array(first_diffs, mask=np.isnan(first_diffs))
    if nints > minimum_sigclip_groups:
        mean, median, stddev = stats.sigma_clipped_stats(first_diffs_masked, sigma=5, axis=0)
    else:
        median_diffs = np.nanmedian(first_diffs_masked, axis=(0, 1))
        sigma = np.sqrt(np.abs(median_diffs) + read_noise_2 / nframes)

    warnings.filterwarnings("ignore")
    for intg in range(nints):
        # calculate sigma for each pixel
        if nints < minimum_sigclip_groups:
            # The difference from the median difference for each group
            if intg > 0:
                e_jump = first_diffs_masked[intg] - median_diffs[np.newaxis, :, :]

                # SNR ratio of each diff.
                ratio = np.abs(e_jump) / sigma[np.newaxis, :, :]
            else:
                median_diffs = np.nanmedian(first_diffs_masked[intg], axis=0)
                sigma = np.sqrt(np.abs(median_diffs) + read_noise_2 / nframes)
                # The difference from the median difference for each group
                e_jump = first_diffs_masked[intg] - median_diffs[np.newaxis, :, :]
                # SNR ratio of each diff.
                ratio = np.abs(e_jump) / sigma[np.newaxis, :, :]
                median_diffs = np.nanmedian(first_diffs_masked, axis=(0, 1))
                sigma = np.sqrt(np.abs(median_diffs) + read_noise_2 / nframes)
        #  The convolution kernel creation
        ring_2D_kernel = Ring2DKernel(inner, outer)
        first_good_group = find_first_good_group(gdq[intg, :, :, :], donotuse_flag)
        for grp in range(first_good_group + 1, ngrps):
            if nints >= minimum_sigclip_groups:
                median_diffs = median[grp - 1]
                sigma = stddev[grp - 1]
                # The difference from the median difference for each group
                e_jump = first_diffs_masked[intg] - median_diffs[np.newaxis, :, :]
                # SNR ratio of each diff.
                ratio = np.abs(e_jump) / sigma[np.newaxis, :, :]
            masked_ratio = ratio[grp - 1].copy()

            #  mask pixels that are already flagged as jump
            combined_pixel_mask = np.bitwise_or(gdq[intg, grp, :, :], pdq[:, :])
            jump_pixels_array = np.bitwise_and(combined_pixel_mask, jump_flag)
            jumpy, jumpx = np.where(jump_pixels_array == jump_flag)
            masked_ratio[jumpy, jumpx] = np.nan

            #  mask pixels that are already flagged as sat.
            sat_pixels_array = np.bitwise_and(combined_pixel_mask, sat_flag)
            saty, satx = np.where(sat_pixels_array == sat_flag)
            masked_ratio[saty, satx] = np.nan

            #  mask pixels that are already flagged as do not use
            dnu_pixels_array = np.bitwise_and(combined_pixel_mask, 1)
            dnuy, dnux = np.where(dnu_pixels_array == 1)
            masked_ratio[dnuy, dnux] = np.nan

            masked_smoothed_ratio = convolve(masked_ratio.filled(np.nan), ring_2D_kernel)
            #  mask out the pixels that got refilled by the convolution
            masked_smoothed_ratio[dnuy, dnux] = np.nan
            nrows = ratio.shape[1]
            ncols = ratio.shape[2]
            extended_emission = np.zeros(shape=(nrows, ncols), dtype=np.uint8)
            exty, extx = np.where(masked_smoothed_ratio > snr_threshold)
            extended_emission[exty, extx] = 1

            #  find the contours of the extended emission
            contours, hierarchy = cv.findContours(extended_emission, cv.RETR_EXTERNAL, cv.CHAIN_APPROX_SIMPLE)
            #  get the contours that are above the minimum size
            bigcontours = [con for con in contours if cv.contourArea(con) > min_shower_area]
            #  get the minimum enclosing rectangle which is the same as the
            # minimum enclosing ellipse
            ellipses = [cv.minAreaRect(con) for con in bigcontours]
            expand_by_ratio = True
            expansion = 1.0
            plane = gdq[intg, grp, :, :]
            nrows = plane.shape[0]
            ncols = plane.shape[1]
            image = np.zeros(shape=(nrows, ncols, 3), dtype=np.uint8)
            image2 = np.zeros_like(image)
            cv.drawContours(image2, bigcontours, -1, (0, 0, jump_flag), -1)
            for ellipse in ellipses:
                ceny = ellipse[0][0]
                cenx = ellipse[0][1]
                # Expand the ellipse by the expansion factor. The number of pixels
                # added to both axes is
                # the number of pixels added to the minor axis. This prevents very
                # large flagged ellipses
                # with high axis ratio ellipses. The major and minor axis are not
                # always the same index.
                # Therefore, we have to test to find which is actually the minor axis.
                if expand_by_ratio:
                    if ellipse[1][1] < ellipse[1][0]:
                        axis1 = ellipse[1][0] + (expansion - 1.0) * ellipse[1][1]
                        axis2 = ellipse[1][1] * expansion
                    else:
                        axis1 = ellipse[1][0] * expansion
                        axis2 = ellipse[1][1] + (expansion - 1.0) * ellipse[1][0]
                else:
                    axis1 = ellipse[1][0] + expansion
                    axis2 = ellipse[1][1] + expansion
                axis1 = min(axis1, max_extended_radius)
                axis2 = min(axis2, max_extended_radius)
                alpha = ellipse[2]
                image = cv.ellipse(
                    image,
                    (round(ceny), round(cenx)),
                    (round(axis1 / 2), round(axis2 / 2)),
                    alpha,
                    0,
                    360,
                    (0, 0, jump_flag),
                    -1,
                )
            if len(ellipses) > 0:
                # add all the showers for this integration to the list
                all_ellipses.append([intg, grp, ellipses])
                # Reset the warnings filter to its original state
    warnings.resetwarnings()
    total_showers = 0

    if all_ellipses:
        #  Now we actually do the flagging of the pixels inside showers.
        # This is deferred until all showers are detected. because the showers
        # can flag future groups and would confuse the detection algorithm if
        # we worked on groups that already had some flagged showers.
        for showers in all_ellipses:
            intg = showers[0]
            grp = showers[1]
            ellipses = showers[2]
            total_showers += len(ellipses)
            gdq, num = extend_ellipses(
                gdq,
                intg,
                grp,
                ellipses,
                sat_flag,
                jump_flag,
                expansion=ellipse_expand,
                expand_by_ratio=True,
                num_grps_masked=num_grps_masked,
                max_extended_radius=max_extended_radius
            )
    return gdq, total_showers

def find_first_good_group(int_gdq, do_not_use):
    ngrps = int_gdq.shape[0]
    skip_grp = True
    first_good_group = 0
    for grp in range(ngrps):
        mask = np.bitwise_and(int_gdq[grp], do_not_use)
        skip_grp = np.all(mask)
        if not skip_grp:
            first_good_group = grp
            break
    return first_good_group

def calc_num_slices(n_rows, max_cores, max_available):
    n_slices = 1
    if max_cores.isnumeric():
        n_slices = int(max_cores)
    elif max_cores.lower() == "none" or max_cores.lower() == "one":
        n_slices = 1
    elif max_cores == "quarter":
        n_slices = max_available // 4 or 1
    elif max_cores == "half":
        n_slices = max_available // 2 or 1
    elif max_cores == "all":
        n_slices = max_available
    # Make sure we don't have more slices than rows or available cores.
    return min([n_rows, n_slices, max_available])<|MERGE_RESOLUTION|>--- conflicted
+++ resolved
@@ -3,18 +3,12 @@
 import time
 import warnings
 import numpy as np
-<<<<<<< HEAD
-from astropy import stats
-from astropy.convolution import Ring2DKernel, convolve
-=======
 import cv2 as cv
 import astropy.stats as stats
 
 from astropy.convolution import Ring2DKernel
 from astropy.convolution import convolve
 
-
->>>>>>> fc7fe3f5
 from . import constants
 from . import twopoint_difference as twopt
 
@@ -754,10 +748,10 @@
     ----------
     grp : int
         The location of the shower
-    
+
     ngrps : int
         The number of groups in the integration
-    
+
     num_grps_masked : int
         The requested number of groups to be flagged after the shower
 
