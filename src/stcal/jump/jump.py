--- conflicted
+++ resolved
@@ -348,12 +348,7 @@
             sat_ellipses = find_ellipses(new_sat, sat_flag, jump_data.min_sat_area)
 
             # find the ellipse parameters for jump regions
-<<<<<<< HEAD
-            jump_ellipses = find_ellipses(
-                gdq[integration, group, :, :], jump_flag, jump_data.min_jump_area)
-=======
             jump_ellipses = find_ellipses(gdq[integration, group, :, :], jump_flag, jump_data.min_jump_area)
->>>>>>> e3ffbc77
 
             if jump_data.sat_required_snowball:
                 gdq, snowballs, persist_jumps = make_snowballs(
