--- conflicted
+++ resolved
@@ -609,7 +609,7 @@
                 num_grps_masked=0,
                 max_extended_radius=max_extended_radius,
             )
-<<<<<<< HEAD
+
     #  Test to see if the flagging of the saturated cores will be extended into the
     #  subsequent integrations. Persist_jumps contains all the pixels that were saturated
     #  in the cores of snowballs.
@@ -618,17 +618,13 @@
             if persist_grps_flagged >= 1:
                 last_grp_flagged = min(persist_grps_flagged, ngrps)
                 gdq[intg, 1:last_grp_flagged, :, :] = np.bitwise_or(gdq[intg, 1:last_grp_flagged, :, :],
-                                                                np.repeat(persist_jumps[intg - 1, np.newaxis, :, :],
-                                                                          last_grp_flagged - 1, axis=0))
-    return total_snowballs
-=======
+                                                                    np.repeat(persist_jumps[intg - 1, np.newaxis, :, :],
+                                                                    last_grp_flagged - 1, axis=0))
     return gdq, total_snowballs
->>>>>>> 5cdca94a
-
 
 def extend_saturation(
     cube, grp, sat_ellipses, sat_flag, jump_flag, min_sat_radius_extend, persist_jumps,
-        expansion=2, max_extended_radius=200
+    expansion=2, max_extended_radius=200
 ):
     ngroups, nrows, ncols = cube.shape
     image = np.zeros(shape=(nrows, ncols, 3), dtype=np.uint8)
