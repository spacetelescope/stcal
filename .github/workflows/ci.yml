--- conflicted
+++ resolved
@@ -29,7 +29,6 @@
     uses: OpenAstronomy/github-actions-workflows/.github/workflows/tox.yml@v1
     with:
       envs: |
-<<<<<<< HEAD
         - linux: py39-oldestdeps-cov-xdist
         - linux: py39-xdist
         - linux: py310-xdist
@@ -43,25 +42,6 @@
     outputs:
       data_path: ${{ steps.data.outputs.path }}
       webbpsf_path: ${{ steps.webbpsf_path.outputs.path }}
-=======
-        - linux: test-oldestdeps-cov-xdist
-          python-version: 3.9
-        - linux: test-xdist
-          python-version: '3.9'
-        - linux: test-xdist
-          python-version: '3.10'
-        - linux: test-xdist
-          python-version: '3.11'
-        - macos: test-xdist
-          python-version: '3.11'
-        - linux: test-cov-xdist
-          coverage: 'codecov'
-  data:
-    name: retrieve data
-    runs-on: ubuntu-latest
-    outputs:
-      data_path: ${{ steps.data.outputs.path }}
->>>>>>> cee54710
       data_hash: ${{ steps.data_hash.outputs.hash }}
     steps:
       # webbpsf:
@@ -84,27 +64,18 @@
         with:
           path: ${{ steps.data.outputs.path }}
           key: data-${{ steps.data_hash.outputs.hash }}
-<<<<<<< HEAD
       - id: webbpsf_path
         run: echo "path=${{ steps.data.outputs.path }}/webbpsf-data" >> $GITHUB_OUTPUT
   test_downstream:
     uses: OpenAstronomy/github-actions-workflows/.github/workflows/tox.yml@v1
-=======
-  test_downstream:
-    uses: OpenAstronomy/github-actions-workflows/.github/workflows/tox.yml@main
->>>>>>> cee54710
     needs: [ data ]
     with:
       setenv: |
         WEBBPSF_PATH: ${{ needs.data.outputs.webbpsf_path }}
         CRDS_PATH: /tmp/crds_cache
         CRDS_CLIENT_RETRY_COUNT: 3
-<<<<<<< HEAD
-        CRDS_CLIENT_RETRY_DELAY_SECONDS: 20
-=======
         CRDS_CLIENT_RETRY_DELAY_SECONDS: 20 
-        WEBBPSF_PATH: ${{ needs.data.outputs.data_path }}/webbpsf-data
->>>>>>> cee54710
+        WEBBPSF_PATH: ${{ needs.data.outputs.data_path }}/webbpsf-data--
       cache-path: ${{ needs.data.outputs.data_path }}
       cache-key: data-${{ needs.data.outputs.data_hash }}
       envs: |
