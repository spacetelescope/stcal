name: test

on:
  push:
    branches:
      - main
      - '*x'
    tags:
      - '*'
  pull_request:
  schedule:
    # Weekly Monday 9AM build
    # * is a special character in YAML so you have to quote this string
    - cron: '0 9 * * 1'

concurrency:
  group: ${{ github.workflow }}-${{ github.ref }}
  cancel-in-progress: true

jobs:
  check:
    uses: OpenAstronomy/github-actions-workflows/.github/workflows/tox.yml@v1
    with:
      envs: |
        - linux: check-style
        - linux: check-security
        - linux: check-build
  test:
    uses: OpenAstronomy/github-actions-workflows/.github/workflows/tox.yml@v1
    with:
      envs: |
        - linux: py39-oldestdeps-cov-xdist
        - linux: py39-xdist
        - linux: py310-xdist
        - linux: py311-xdist
        - macos: py311-xdist
<<<<<<< HEAD
        - linux: py3-xdist-cov
          coverage: codecov
  data:
    name: retrieve WebbPSF data
    runs-on: ubuntu-latest
    outputs:
      data_path: ${{ steps.data.outputs.path }}
      webbpsf_path: ${{ steps.webbpsf_path.outputs.path }}
      data_hash: ${{ steps.data_hash.outputs.hash }}
    steps:
      # webbpsf:
      - uses: actions/checkout@v3
        with:
          fetch-depth: 0
      - id: data
        run: |
          echo "path=/tmp/data" >> $GITHUB_OUTPUT
          echo "webbpsf_url=https://stsci.box.com/shared/static/n1fealx9q0m6sdnass6wnyfikvxtc0zz.gz" >> $GITHUB_OUTPUT
      - run: |
          mkdir -p tmp/data/
          mkdir -p ${{ steps.data.outputs.path }}
      - run: wget ${{ steps.data.outputs.webbpsf_url }} -O tmp/minimal-webbpsf-data.tar.gz
      - run: tar -xzvf tmp/minimal-webbpsf-data.tar.gz -C tmp/data/
      - id: data_hash
        run: echo "hash=${{ hashFiles( 'tmp/data' ) }}" >> $GITHUB_OUTPUT
      - run: mv tmp/data/* ${{ steps.data.outputs.path }}
      - uses: actions/cache@v3
        with:
          path: ${{ steps.data.outputs.path }}
          key: data-${{ steps.data_hash.outputs.hash }}
      - id: webbpsf_path
        run: echo "path=${{ steps.data.outputs.path }}/webbpsf-data" >> $GITHUB_OUTPUT
  test_downstream:
    uses: OpenAstronomy/github-actions-workflows/.github/workflows/tox.yml@v1
    needs: [ data ]
=======
        - linux: py3-cov-xdist
          coverage: 'codecov'
  test_downstream:
    uses: OpenAstronomy/github-actions-workflows/.github/workflows/tox.yml@main
>>>>>>> e404ec80
    with:
      setenv: |
        WEBBPSF_PATH: ${{ needs.data.outputs.webbpsf_path }}
        CRDS_PATH: /tmp/crds_cache
        CRDS_CLIENT_RETRY_COUNT: 3
        CRDS_CLIENT_RETRY_DELAY_SECONDS: 20 
      envs: |
<<<<<<< HEAD
        - linux: py3-jwst-cov-xdist
        - linux: py3-romancal-cov-xdist
=======
        - linux: py311-jwst-cov-xdist
        - linux: py311-romancal-cov-xdist
>>>>>>> e404ec80
<|MERGE_RESOLUTION|>--- conflicted
+++ resolved
@@ -32,61 +32,16 @@
         - linux: py39-oldestdeps-cov-xdist
         - linux: py39-xdist
         - linux: py310-xdist
-        - linux: py311-xdist
+        - linux: py311-cov-xdist
+          coverage: codecov
         - macos: py311-xdist
-<<<<<<< HEAD
-        - linux: py3-xdist-cov
-          coverage: codecov
-  data:
-    name: retrieve WebbPSF data
-    runs-on: ubuntu-latest
-    outputs:
-      data_path: ${{ steps.data.outputs.path }}
-      webbpsf_path: ${{ steps.webbpsf_path.outputs.path }}
-      data_hash: ${{ steps.data_hash.outputs.hash }}
-    steps:
-      # webbpsf:
-      - uses: actions/checkout@v3
-        with:
-          fetch-depth: 0
-      - id: data
-        run: |
-          echo "path=/tmp/data" >> $GITHUB_OUTPUT
-          echo "webbpsf_url=https://stsci.box.com/shared/static/n1fealx9q0m6sdnass6wnyfikvxtc0zz.gz" >> $GITHUB_OUTPUT
-      - run: |
-          mkdir -p tmp/data/
-          mkdir -p ${{ steps.data.outputs.path }}
-      - run: wget ${{ steps.data.outputs.webbpsf_url }} -O tmp/minimal-webbpsf-data.tar.gz
-      - run: tar -xzvf tmp/minimal-webbpsf-data.tar.gz -C tmp/data/
-      - id: data_hash
-        run: echo "hash=${{ hashFiles( 'tmp/data' ) }}" >> $GITHUB_OUTPUT
-      - run: mv tmp/data/* ${{ steps.data.outputs.path }}
-      - uses: actions/cache@v3
-        with:
-          path: ${{ steps.data.outputs.path }}
-          key: data-${{ steps.data_hash.outputs.hash }}
-      - id: webbpsf_path
-        run: echo "path=${{ steps.data.outputs.path }}/webbpsf-data" >> $GITHUB_OUTPUT
   test_downstream:
     uses: OpenAstronomy/github-actions-workflows/.github/workflows/tox.yml@v1
-    needs: [ data ]
-=======
-        - linux: py3-cov-xdist
-          coverage: 'codecov'
-  test_downstream:
-    uses: OpenAstronomy/github-actions-workflows/.github/workflows/tox.yml@main
->>>>>>> e404ec80
     with:
       setenv: |
-        WEBBPSF_PATH: ${{ needs.data.outputs.webbpsf_path }}
-        CRDS_PATH: /tmp/crds_cache
+        CRDS_PATH: /tmp/data/crds_cache
         CRDS_CLIENT_RETRY_COUNT: 3
         CRDS_CLIENT_RETRY_DELAY_SECONDS: 20 
       envs: |
-<<<<<<< HEAD
-        - linux: py3-jwst-cov-xdist
-        - linux: py3-romancal-cov-xdist
-=======
         - linux: py311-jwst-cov-xdist
-        - linux: py311-romancal-cov-xdist
->>>>>>> e404ec80
+        - linux: py311-romancal-cov-xdist