[project]
name = 'stcal'
description = 'STScI tools and algorithms used in calibration pipelines'
readme = 'README.md'
requires-python = '>=3.9'
license = { file = 'LICENSE' }
authors = [{ name = 'STScI', email = 'help@stsci.edu' }]
classifiers = [
    'Intended Audience :: Science/Research',
    'Topic :: Scientific/Engineering :: Astronomy',
    'License :: OSI Approved :: BSD License',
    'Programming Language :: Python :: 3',
]
dependencies = [
    'astropy >=5.0.4',
    'scipy >=1.6.0',
    'numpy >=1.20',
    'opencv-python-headless >=4.6.0.66',
    'asdf >=2.15.0',
    'gwcs >= 0.18.1',
]
dynamic = ['version']

[project.optional-dependencies]
docs = [
    'numpydoc',
    'packaging >=17',
    'sphinx<7.0.0',
    'sphinx-asdf',
    'sphinx-astropy',
    'sphinx-rtd-theme',
    'stsci-rtd-theme',
    'tomli; python_version <="3.11"',
]
test = [
    'psutil',
    'pytest >=6',
    'pytest-cov',
    'pytest-doctestplus',
]

[project.urls]
'repository' = 'https://github.com/spacetelescope/stcal'
'tracker' = 'https://github.com/spacetelescope/stcal/issues'

[build-system]
requires = [
    'setuptools >=61',
    'setuptools_scm[toml] >=3.4',
    'Cython >=0.29.21',
    'numpy >=1.18',
]
build-backend = 'setuptools.build_meta'

[tool.setuptools_scm]
write_to = 'src/stcal/_version.py'

[tool.setuptools]
zip-safe = true

[tool.setuptools.packages.find]
where = ['src']

[tool.pytest.ini_options]
minversion = 6
log_cli_level = "INFO"
xfail_strict = true
doctest_plus = true
doctest_rst = true
text_file_format = 'rst'
addopts = [
    '--color=yes',
    '--doctest-rst',
    '-ra',
    '--strict-config',
    '--strict-markers',
]
testpaths = [
    "tests",
    "src/stcal",
    "docs",
]
norecursedirs = [
    'benchmarks',
    '.asv',
    '.eggs',
    '.tox',
    'build',
    'venv',
]
filterwarnings = [
    "error::ResourceWarning",
]
markers = [
    "soctests",
]

[tool.ruff]
line-length = 110
src = [
    'src',
    'tests',
    'docs',
]

[tool.ruff.lint]
extend-select = [
<<<<<<< HEAD
    'F',      # Pyflakes (part of default flake8)
    'W', 'E', # pycodestyle (part of default flake8)
    'I',      # isort (import sorting)
    # 'N',      # pep8-naming
    'D',      # pydocstyle (docstring style guide)
    'UP',     # pyupgrade (upgrade code to modern python)
    'YTT',    # flake8-2020 (system version info)
    'ANN',    # flake8-annotations (best practices for type annotations)
    'S',      # flake8-bandit (security checks)
    'BLE',    # flake8-blind-except (prevent blind except statements)
    'B',      # flake8-bugbear (prevent common gotcha bugs)
    'A',      # flake8-builtins (prevent shadowing of builtins)
    'C4',     # flake8-comprehensions (best practices for comprehensions)
    'T10',    # flake8-debugger (prevent debugger statements in code)
    'EM',     # flake8-errormessages (best practices for error messages)
    'FA',     # flake8-future-annotations (correct usage future annotations)
    'ISC',    # flake8-implicit-str-concat (prevent implicit string concat)
    'ICN',    # flake8-import-conventions (enforce import conventions)
    'G',      # flake8-logging-format (best practices for logging)
    'INP',    # flake8-no-pep420 (prevent use of PEP420, i.e. implicit name spaces)
    'PIE',    # flake8-pie (misc suggested improvement linting)
    # 'T20',    # flake8-print (prevent print statements in code)
    'PT',     # flake8-pytest-style (best practices for pytest)
    'Q',      # flake8-quotes (best practices for quotes)
    'RSE',    # flake8-raise (best practices for raising exceptions)
    'RET',    # flake8-return (best practices for return statements)
    'SLF',    # flake8-self (prevent private member access)
    'SLOT',   # flake8-slots (require __slots__ for immutable classes)
    'SIM',    # flake8-simplify (suggest simplifications to code where possible)
    'TID',    # flake8-tidy-imports (prevent banned api and best import practices)
    'TCH',    # flake8-type-checking (move type checking imports into type checking blocks)
    'INT',    # flake8-gettext (when to use printf style strings)
    # 'ARG',    # flake8-unused-arguments (prevent unused arguments)
    'PTH',    # flake8-use-pathlib (prefer pathlib over os.path)
    # 'ERA',    # eradicate (remove commented out code)
    'PGH',    # pygrep (simple grep checks)
    'PL',     # pylint (general linting, flake8 alternative)
    'TRY',    # tryceratops (linting for try/except blocks)
    'FLY',    # flynt (f-string conversion where possible)
    'NPY',    # NumPy-specific checks (recommendations from NumPy)
    'PERF',   # Perflint (performance linting)
    'LOG',
    'RUF',    # ruff specific checks
]
ignore = [
    'ISC001', # interferes with formatter
    'PLR0912', # Too many branches
    'PLR0913', # Too many arguments
    'PLR0915', # Too many statements
    'PLR2004', # Magic value used in comparison

    # Pydocstyle (to fix over time
    'D100', # Undocumented public module
    'D101', # Undocumented public class
    'D102', # Undocumented public method
    'D103', # Undocumented public function
    'D104', # Undocumented public package
    'D205', # 1 blank line required between summary line and description
    'D401', # First line of docstring should be in imperative mood
    'D404', # First word of docstring should not be This
=======
    "F",      # Pyflakes (part of default flake8)
    "W", "E", # pycodestyle (part of default flake8)
    "I",      # isort (import sorting)
    # "N",      # pep8-naming
    "D",      # pydocstyle (docstring style guide)
    "UP",     # pyupgrade (upgrade code to modern python)
    "YTT",    # flake8-2020 (system version info)
    "ANN",    # flake8-annotations (best practices for type annotations)
    "S",      # flake8-bandit (security checks)
    "BLE",    # flake8-blind-except (prevent blind except statements)
    "B",      # flake8-bugbear (prevent common gotcha bugs)
    "A",      # flake8-builtins (prevent shadowing of builtins)
    "C4",     # flake8-comprehensions (best practices for comprehensions)
    "T10",    # flake8-debugger (prevent debugger statements in code)
    "EM",     # flake8-errormessages (best practices for error messages)
    "FA",     # flake8-future-annotations (correct usage future annotations)
    "ISC",    # flake8-implicit-str-concat (prevent implicit string concat)
    "ICN",    # flake8-import-conventions (enforce import conventions)
    "G",      # flake8-logging-format (best practices for logging)
    "INP",    # flake8-no-pep420 (prevent use of PEP420, i.e. implicit name spaces)
    "PIE",    # flake8-pie (misc suggested improvement linting)
    # "T20",    # flake8-print (prevent print statements in code)
    "PT",     # flake8-pytest-style (best practices for pytest)
    "Q",      # flake8-quotes (best practices for quotes)
    "RSE",    # flake8-raise (best practices for raising exceptions)
    "RET",    # flake8-return (best practices for return statements)
    "SLF",    # flake8-self (prevent private member access)
    "SLOT",   # flake8-slots (require __slots__ for immutable classes)
    "SIM",    # flake8-simplify (suggest simplifications to code where possible)
    "TID",    # flake8-tidy-imports (prevent banned api and best import practices)
    "TCH",    # flake8-type-checking (move type checking imports into type checking blocks)
    "INT",    # flake8-gettext (when to use printf style strings)
    # "ARG",    # flake8-unused-arguments (prevent unused arguments)
    "PTH",    # flake8-use-pathlib (prefer pathlib over os.path)
    # "ERA",    # eradicate (remove commented out code)
    "PGH",    # pygrep (simple grep checks)
    "PL",     # pylint (general linting, flake8 alternative)
    "TRY",    # tryceratops (linting for try/except blocks)
    "FLY",    # flynt (f-string conversion where possible)
    "NPY",    # NumPy-specific checks (recommendations from NumPy)
    "PERF",   # Perflint (performance linting)
    "LOG",
    "RUF",    # ruff specific checks
]
ignore = [
    "ISC001", # interferes with formatter
    "PLR0912", # Too many branches
    "PLR0913", # Too many arguments
    "PLR0915", # Too many statements
    "PLR2004", # Magic value used in comparison

    # Pydocstyle (to fix over time
    "D100", # Undocumented public module
    "D101", # Undocumented public class
    "D102", # Undocumented public method
    "D103", # Undocumented public function
    "D104", # Undocumented public package
    "D205", # 1 blank line required between summary line and description
    "D401", # First line of docstring should be in imperative mood
    "D404", # First word of docstring should not be This
>>>>>>> a57fe347
]
exclude = [
    'docs',
    'build',
    'dist',
    '.tox',
    '.eggs',
]

[tool.ruff.lint.extend-per-file-ignores]
"tests/*.py" = [
    "S101",
    "D",
]

[tool.ruff.lint.pydocstyle]
convention = "numpy"

[tool.ruff.lint.flake8-annotations]
ignore-fully-untyped = true  # Turn of annotation checking for fully untyped code

[tool.cython-lint]
max-line-length = 110

[tool.isort]
profile = "black"
filter_files = true
line_length = 110

[tool.codespell]
skip="*.pdf,*.fits,*.asdf,.tox,build,./tags,.git,docs/_build"
# ignore-words-list="""
# """

[tool.repo-review]
ignore = [
    "GH200",  # Use dependabot
    "PC140",  # add MyPy to pre-commit
    "PC901",  # custom pre-comit.ci message
    "MY100",  # Use MyPy
]

[tool.cibuildwheel.macos]
archs = ["x86_64", "arm64"]

[tool.cibuildwheel.linux]
archs = ["auto", "aarch64"]<|MERGE_RESOLUTION|>--- conflicted
+++ resolved
@@ -105,68 +105,6 @@
 
 [tool.ruff.lint]
 extend-select = [
-<<<<<<< HEAD
-    'F',      # Pyflakes (part of default flake8)
-    'W', 'E', # pycodestyle (part of default flake8)
-    'I',      # isort (import sorting)
-    # 'N',      # pep8-naming
-    'D',      # pydocstyle (docstring style guide)
-    'UP',     # pyupgrade (upgrade code to modern python)
-    'YTT',    # flake8-2020 (system version info)
-    'ANN',    # flake8-annotations (best practices for type annotations)
-    'S',      # flake8-bandit (security checks)
-    'BLE',    # flake8-blind-except (prevent blind except statements)
-    'B',      # flake8-bugbear (prevent common gotcha bugs)
-    'A',      # flake8-builtins (prevent shadowing of builtins)
-    'C4',     # flake8-comprehensions (best practices for comprehensions)
-    'T10',    # flake8-debugger (prevent debugger statements in code)
-    'EM',     # flake8-errormessages (best practices for error messages)
-    'FA',     # flake8-future-annotations (correct usage future annotations)
-    'ISC',    # flake8-implicit-str-concat (prevent implicit string concat)
-    'ICN',    # flake8-import-conventions (enforce import conventions)
-    'G',      # flake8-logging-format (best practices for logging)
-    'INP',    # flake8-no-pep420 (prevent use of PEP420, i.e. implicit name spaces)
-    'PIE',    # flake8-pie (misc suggested improvement linting)
-    # 'T20',    # flake8-print (prevent print statements in code)
-    'PT',     # flake8-pytest-style (best practices for pytest)
-    'Q',      # flake8-quotes (best practices for quotes)
-    'RSE',    # flake8-raise (best practices for raising exceptions)
-    'RET',    # flake8-return (best practices for return statements)
-    'SLF',    # flake8-self (prevent private member access)
-    'SLOT',   # flake8-slots (require __slots__ for immutable classes)
-    'SIM',    # flake8-simplify (suggest simplifications to code where possible)
-    'TID',    # flake8-tidy-imports (prevent banned api and best import practices)
-    'TCH',    # flake8-type-checking (move type checking imports into type checking blocks)
-    'INT',    # flake8-gettext (when to use printf style strings)
-    # 'ARG',    # flake8-unused-arguments (prevent unused arguments)
-    'PTH',    # flake8-use-pathlib (prefer pathlib over os.path)
-    # 'ERA',    # eradicate (remove commented out code)
-    'PGH',    # pygrep (simple grep checks)
-    'PL',     # pylint (general linting, flake8 alternative)
-    'TRY',    # tryceratops (linting for try/except blocks)
-    'FLY',    # flynt (f-string conversion where possible)
-    'NPY',    # NumPy-specific checks (recommendations from NumPy)
-    'PERF',   # Perflint (performance linting)
-    'LOG',
-    'RUF',    # ruff specific checks
-]
-ignore = [
-    'ISC001', # interferes with formatter
-    'PLR0912', # Too many branches
-    'PLR0913', # Too many arguments
-    'PLR0915', # Too many statements
-    'PLR2004', # Magic value used in comparison
-
-    # Pydocstyle (to fix over time
-    'D100', # Undocumented public module
-    'D101', # Undocumented public class
-    'D102', # Undocumented public method
-    'D103', # Undocumented public function
-    'D104', # Undocumented public package
-    'D205', # 1 blank line required between summary line and description
-    'D401', # First line of docstring should be in imperative mood
-    'D404', # First word of docstring should not be This
-=======
     "F",      # Pyflakes (part of default flake8)
     "W", "E", # pycodestyle (part of default flake8)
     "I",      # isort (import sorting)
@@ -227,7 +165,6 @@
     "D205", # 1 blank line required between summary line and description
     "D401", # First line of docstring should be in imperative mood
     "D404", # First word of docstring should not be This
->>>>>>> a57fe347
 ]
 exclude = [
     'docs',
