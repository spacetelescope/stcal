import numpy as np
import pytest

from stcal.jump.jump import flag_large_events, find_ellipses, extend_saturation, \
    point_inside_ellipse, find_faint_extended, calc_num_slices

DQFLAGS = {'JUMP_DET': 4, 'SATURATED': 2, 'DO_NOT_USE': 1, 'GOOD': 0, 'NO_GAIN_VALUE': 8}


@pytest.fixture(scope='function')
def setup_cube():
    def _cube(ngroups, readnoise=10):
        nints = 1
        nrows = 204
        ncols = 204
        rej_threshold = 3
        nframes = 1
        data = np.zeros(shape=(nints, ngroups, nrows, ncols), dtype=np.float32)
        read_noise = np.full((nrows, ncols), readnoise, dtype=np.float32)
        gdq = np.zeros(shape=(nints, ngroups, nrows, ncols), dtype=np.uint32)

        return data, gdq, nframes, read_noise, rej_threshold

    return _cube


def test_find_simple_ellipse():
    plane = np.zeros(shape=(5, 5), dtype=np.uint8)
    plane[2, 2] = DQFLAGS['JUMP_DET']
    plane[3, 2] = DQFLAGS['JUMP_DET']
    plane[1, 2] = DQFLAGS['JUMP_DET']
    plane[2, 3] = DQFLAGS['JUMP_DET']
    plane[2, 1] = DQFLAGS['JUMP_DET']
    plane[1, 3] = DQFLAGS['JUMP_DET']
    plane[2, 4] = DQFLAGS['JUMP_DET']
    plane[3, 3] = DQFLAGS['JUMP_DET']
    ellipse = find_ellipses(plane, DQFLAGS['JUMP_DET'], 1)
    assert ellipse[0][2] == pytest.approx(45.0, 1e-3)  # 90 degree rotation
    assert ellipse[0][0] == pytest.approx((2.5, 2.0))  # center


def test_find_ellipse2():
    plane = np.zeros(shape=(5, 5), dtype=np.uint8)
    plane[1, :] = [0,  DQFLAGS['JUMP_DET'], DQFLAGS['JUMP_DET'], DQFLAGS['JUMP_DET'], 0]
    plane[2, :] = [0, DQFLAGS['JUMP_DET'], DQFLAGS['JUMP_DET'], DQFLAGS['JUMP_DET'], 0]
    plane[3, :] = [0, DQFLAGS['JUMP_DET'], DQFLAGS['JUMP_DET'], DQFLAGS['JUMP_DET'], 0]
    ellipses = find_ellipses(plane, DQFLAGS['JUMP_DET'], 1)
    ellipse = ellipses[0]
    assert ellipse[0][0] == 2
    assert ellipse[0][1] == 2
    assert ellipse[1][0] == 2
    assert ellipse[1][1] == 2
    assert ellipse[2] == 90.0


def test_extend_saturation_simple():
    cube = np.zeros(shape=(5, 7, 7), dtype=np.uint8)
    grp = 1
    min_sat_radius_extend = 1
    cube[1, 3, 3] = DQFLAGS['SATURATED']
    cube[1, 2, 3] = DQFLAGS['SATURATED']
    cube[1, 3, 4] = DQFLAGS['SATURATED']
    cube[1, 4, 3] = DQFLAGS['SATURATED']
    cube[1, 3, 2] = DQFLAGS['SATURATED']
    cube[1, 2, 2] = DQFLAGS['JUMP_DET']
    sat_circles = find_ellipses(cube[grp, :, :], DQFLAGS['SATURATED'], 1)
    new_cube = extend_saturation(cube, grp, sat_circles, DQFLAGS['SATURATED'],
                                 min_sat_radius_extend, expansion=1.1)

    assert new_cube[grp, 2, 2] == DQFLAGS['SATURATED']
    assert new_cube[grp, 4, 4] == DQFLAGS['SATURATED']
    assert new_cube[grp, 4, 5] == 0


def test_flag_large_events_nosnowball():
    cube = np.zeros(shape=(1, 5, 7, 7), dtype=np.uint8)
    # cross of saturation with no jump
    cube[0, 0:2, 3, 3] = DQFLAGS['SATURATED']
    cube[0, 0:2, 2, 3] = DQFLAGS['SATURATED']
    cube[0, 0:2, 3, 4] = DQFLAGS['SATURATED']
    cube[0, 0:2, 4, 3] = DQFLAGS['SATURATED']
    cube[0, 0:2, 3, 2] = DQFLAGS['SATURATED']
    # cross of saturation surrounding by jump -> snowball but sat core is not new
    # should have no snowball trigger
    cube[0, 2, 3, 3] = DQFLAGS['SATURATED']
    cube[0, 2, 2, 3] = DQFLAGS['SATURATED']
    cube[0, 2, 3, 4] = DQFLAGS['SATURATED']
    cube[0, 2, 4, 3] = DQFLAGS['SATURATED']
    cube[0, 2, 3, 2] = DQFLAGS['SATURATED']
    cube[0, 2, 1, 1:6] = DQFLAGS['JUMP_DET']
    cube[0, 2, 5, 1:6] = DQFLAGS['JUMP_DET']
    cube[0, 2, 1:6, 1] = DQFLAGS['JUMP_DET']
    cube[0, 2, 1:6, 5] = DQFLAGS['JUMP_DET']
    flag_large_events(cube, DQFLAGS['JUMP_DET'], DQFLAGS['SATURATED'], min_sat_area=1,
                      min_jump_area=6,
                      expand_factor=1.9, edge_size=1,
                      sat_required_snowball=True, min_sat_radius_extend=1, sat_expand=1.1)
    assert cube[0, 2, 2, 2] == 0
    assert cube[0, 2, 3, 6] == 0


def test_flag_large_events_withsnowball():
    cube = np.zeros(shape=(1, 5, 7, 7), dtype=np.uint8)
    # cross of saturation surrounding by jump -> snowball
    cube[0, 2, 3, 3] = DQFLAGS['SATURATED']
    cube[0, 2, 2, 3] = DQFLAGS['SATURATED']
    cube[0, 2, 3, 4] = DQFLAGS['SATURATED']
    cube[0, 2, 4, 3] = DQFLAGS['SATURATED']
    cube[0, 2, 3, 2] = DQFLAGS['SATURATED']
    cube[0, 2, 1, 1:6] = DQFLAGS['JUMP_DET']
    cube[0, 2, 5, 1:6] = DQFLAGS['JUMP_DET']
    cube[0, 2, 1:6, 1] = DQFLAGS['JUMP_DET']
    cube[0, 2, 1:6, 5] = DQFLAGS['JUMP_DET']
    flag_large_events(cube, DQFLAGS['JUMP_DET'], DQFLAGS['SATURATED'], min_sat_area=1,
                      min_jump_area=6,
                      expand_factor=1.9, edge_size=0,
                      sat_required_snowball=True, min_sat_radius_extend=.5, sat_expand=1.1)
    assert cube[0, 1, 2, 2] == 0
    assert cube[0, 1, 3, 5] == 0
    assert cube[0, 2, 0, 0] == 0
    assert cube[0, 2, 1, 0] == DQFLAGS['JUMP_DET']  # Jump was extended
    assert cube[0, 2, 2, 2] == DQFLAGS['SATURATED']  # Saturation was extended
    assert cube[0, 2, 3, 6] == DQFLAGS['JUMP_DET']


def test_flag_large_events_groupedsnowball():
    cube = np.zeros(shape=(1, 5, 7, 7), dtype=np.uint8)
    # cross of saturation surrounding by jump -> snowball
    cube[0, 1, :, :] = DQFLAGS['JUMP_DET']
    cube[0, 2, 3, 3] = DQFLAGS['SATURATED']
    cube[0, 2, 2, 3] = DQFLAGS['SATURATED']
    cube[0, 2, 3, 4] = DQFLAGS['SATURATED']
    cube[0, 2, 4, 3] = DQFLAGS['SATURATED']
    cube[0, 2, 3, 2] = DQFLAGS['SATURATED']
    cube[0, 2, 1, 1:6] = DQFLAGS['JUMP_DET']
    cube[0, 2, 5, 1:6] = DQFLAGS['JUMP_DET']
    cube[0, 2, 1:6, 1] = DQFLAGS['JUMP_DET']
    cube[0, 2, 1:6, 5] = DQFLAGS['JUMP_DET']
    flag_large_events(cube, DQFLAGS['JUMP_DET'], DQFLAGS['SATURATED'], min_sat_area=1,
                      min_jump_area=6,
                      expand_factor=1.9, edge_size=0,
                      sat_required_snowball=True, min_sat_radius_extend=.5, sat_expand=1.1)
#    assert cube[0, 1, 2, 2] == 0
#    assert cube[0, 1, 3, 5] == 0
    assert cube[0, 2, 0, 0] == 0
    assert cube[0, 2, 1, 0] == DQFLAGS['JUMP_DET']  # Jump was extended
    assert cube[0, 2, 2, 2] == DQFLAGS['SATURATED']  # Saturation was extended

def test_flag_large_events_withsnowball_noextension():
    cube = np.zeros(shape=(1, 5, 7, 7), dtype=np.uint8)
    # cross of saturation surrounding by jump -> snowball
    cube[0, 2, 3, 3] = DQFLAGS['SATURATED']
    cube[0, 2, 2, 3] = DQFLAGS['SATURATED']
    cube[0, 2, 3, 4] = DQFLAGS['SATURATED']
    cube[0, 2, 4, 3] = DQFLAGS['SATURATED']
    cube[0, 2, 3, 2] = DQFLAGS['SATURATED']
    cube[0, 2, 1, 1:6] = DQFLAGS['JUMP_DET']
    cube[0, 2, 5, 1:6] = DQFLAGS['JUMP_DET']
    cube[0, 2, 1:6, 1] = DQFLAGS['JUMP_DET']
    cube[0, 2, 1:6, 5] = DQFLAGS['JUMP_DET']
    flag_large_events(cube, DQFLAGS['JUMP_DET'], DQFLAGS['SATURATED'], min_sat_area=1,
                      min_jump_area=6,
                      expand_factor=1.9, edge_size=0,
                      sat_required_snowball=True, min_sat_radius_extend=.5,
                      sat_expand=1.1, max_extended_radius=1)
    assert cube[0, 1, 2, 2] == 0
    assert cube[0, 1, 3, 5] == 0
    assert cube[0, 2, 0, 0] == 0
    assert cube[0, 2, 1, 0] == 0  # Jump was NOT extended due to max_extended_radius=1
    assert cube[0, 2, 2, 2] == 0  # Saturation was NOT extended due to max_extended_radius=1


def test_find_faint_extended():
    nint, ngrps, ncols, nrows = 1, 6, 30, 30
    data = np.zeros(shape=(nint, ngrps, nrows, ncols), dtype=np.float32)
    gdq = np.zeros_like(data, dtype=np.uint8)
    gain = 4
    readnoise = np.ones(shape=(nrows, ncols), dtype=np.float32) * 6.0 * gain
    rng = np.random.default_rng(12345)
    data[0, 1:, 14:20, 15:20] = 6 * gain * 1.7
    data = data + rng.normal(size=(nint, ngrps, nrows, ncols)) * readnoise
    gdq, num_showers = find_faint_extended(data, gdq, readnoise, 1, 100,
                                           snr_threshold=1.3,
                                           min_shower_area=20, inner=1,
                                           outer=2, sat_flag=2, jump_flag=4,
                                           ellipse_expand=1.1, num_grps_masked=3)
    #  Check that all the expected samples in group 2 are flagged as jump and
    #  that they are not flagged outside
    assert (num_showers == 3)
    assert (np.all(gdq[0, 1, 22, 14:23] == 0))
    assert (np.all(gdq[0, 1, 21, 16:20] == DQFLAGS['JUMP_DET']))
    assert (np.all(gdq[0, 1, 20, 15:22] == DQFLAGS['JUMP_DET']))
    assert (np.all(gdq[0, 1, 19, 15:23] == DQFLAGS['JUMP_DET']))
    assert (np.all(gdq[0, 1, 18, 14:23] == DQFLAGS['JUMP_DET']))
    assert (np.all(gdq[0, 1, 17, 14:23] == DQFLAGS['JUMP_DET']))
    assert (np.all(gdq[0, 1, 16, 14:23] == DQFLAGS['JUMP_DET']))
    assert (np.all(gdq[0, 1, 15, 14:22] == DQFLAGS['JUMP_DET']))
    assert (np.all(gdq[0, 1, 14, 16:22] == DQFLAGS['JUMP_DET']))
    assert (np.all(gdq[0, 1, 13, 17:21] == DQFLAGS['JUMP_DET']))
    assert (np.all(gdq[0, 1, 12, 14:23] == 0))
    assert (np.all(gdq[0, 1, 12:23, 24] == 0))
    assert (np.all(gdq[0, 1, 12:23, 13] == 0))
    #  Check that the same area is flagged in the first group after the event
    assert (np.all(gdq[0, 2, 22, 14:23] == 0))
    assert (np.all(gdq[0, 2, 21, 16:20] == DQFLAGS['JUMP_DET']))
    assert (np.all(gdq[0, 2, 20, 15:22] == DQFLAGS['JUMP_DET']))
    assert (np.all(gdq[0, 2, 19, 15:23] == DQFLAGS['JUMP_DET']))
    assert (np.all(gdq[0, 2, 18, 14:23] == DQFLAGS['JUMP_DET']))
    assert (np.all(gdq[0, 2, 17, 14:23] == DQFLAGS['JUMP_DET']))
    assert (np.all(gdq[0, 2, 16, 14:23] == DQFLAGS['JUMP_DET']))
    assert (np.all(gdq[0, 2, 15, 14:22] == DQFLAGS['JUMP_DET']))
    assert (np.all(gdq[0, 2, 14, 16:22] == DQFLAGS['JUMP_DET']))
    assert (np.all(gdq[0, 2, 13, 17:21] == DQFLAGS['JUMP_DET']))
    assert (np.all(gdq[0, 2, 12, 14:23] == 0))
    assert (np.all(gdq[0, 2, 12:22, 24] == 0))
    assert (np.all(gdq[0, 2, 12:22, 13] == 0))

    #  Check that the flags are not applied in the 3rd group after the event
    assert (np.all(gdq[0, 4, 12:22, 14:23]) == 0)

# No shower is found because the event is identical in all ints
def test_find_faint_extended_sigclip():
    nint, ngrps, ncols, nrows = 101, 6, 30, 30
    data = np.zeros(shape=(nint, ngrps, nrows, ncols), dtype=np.float32)
    gdq = np.zeros_like(data, dtype=np.uint8)
    gain = 4
    readnoise = np.ones(shape=(nrows, ncols), dtype=np.float32) * 6.0 * gain
    rng = np.random.default_rng(12345)
    data[0, 1:, 14:20, 15:20] = 6 * gain * 1.7
    data = data + rng.normal(size=(nint, ngrps, nrows, ncols)) * readnoise
    gdq, num_showers = find_faint_extended(data, gdq, readnoise, 1, 100,
                                           snr_threshold=1.3,
                                           min_shower_area=20, inner=1,
                                           outer=2, sat_flag=2, jump_flag=4,
                                           ellipse_expand=1.1, num_grps_masked=3)
    #  Check that all the expected samples in group 2 are flagged as jump and
    #  that they are not flagged outside
    assert(num_showers == 0)
    assert (np.all(gdq[0, 1, 22, 14:23] == 0))
    assert (np.all(gdq[0, 1, 21, 16:20] == 0))
    assert (np.all(gdq[0, 1, 20, 15:22] == 0))
    assert (np.all(gdq[0, 1, 19, 15:23] == 0))
    assert (np.all(gdq[0, 1, 18, 14:23] == 0))
    assert (np.all(gdq[0, 1, 17, 14:23] == 0))
    assert (np.all(gdq[0, 1, 16, 14:23] == 0))
    assert (np.all(gdq[0, 1, 15, 14:22] == 0))
    assert (np.all(gdq[0, 1, 14, 16:22] == 0))
    assert (np.all(gdq[0, 1, 13, 17:21] == 0))
    assert (np.all(gdq[0, 1, 12, 14:23] == 0))
    assert (np.all(gdq[0, 1, 12:23, 24] == 0))
    assert (np.all(gdq[0, 1, 12:23, 13] == 0))

    #  Check that the flags are not applied in the 3rd group after the event
    assert (np.all(gdq[0, 4, 12:22, 14:23]) == 0)


def test_inside_ellipse5():
    ellipse = ((0, 0), (1, 2), -10)
    point = (1, 0.6)
    result = point_inside_ellipse(point, ellipse)
    assert not result


def test_inside_ellipse4():
    ellipse = ((0, 0), (1, 2), 0)
    point = (1, 0.5)
    result = point_inside_ellipse(point, ellipse)
    assert not result


def test_inside_ellipes5():
    point = (1110.5, 870.5)
    ellipse = ((1111.0001220703125, 870.5000610351562), (10.60660171508789, 10.60660171508789), 45.0)
    result = point_inside_ellipse(point, ellipse)
    assert result


<<<<<<< HEAD
#@pytest.mark.skip("Fails in CI")
def test_inputjumpall():
    testcube = fits.getdata('data/large_event_input_dq_cube2.fits')
    flag_large_events(testcube, DQFLAGS['JUMP_DET'], DQFLAGS['SATURATED'], min_sat_area=1,
                      min_jump_area=6,
                      expand_factor=2.0,
                      sat_required_snowball=True, min_sat_radius_extend=2.5, sat_expand=2)
    snowball_1 = testcube[0, 1,  1900:1934, 1710:1746]
    fits.writeto("test_snowball.fits", snowball_1, overwrite=True)
    correct_snowball_1 = fits.getdata('data/snowball1.fits')
    snowball_diff = snowball_1 - correct_snowball_1
    assert (np.all(snowball_diff == 0))


#@pytest.mark.skip("Used for local testing")
def test_inputjump_sat_star():
    testcube = fits.getdata('data/input_gdq_flarge.fits')
    num_extended_events = flag_large_events(testcube, DQFLAGS['JUMP_DET'], DQFLAGS['SATURATED'],
                                            min_sat_area=1,
                                            min_jump_area=6,
                                            expand_factor=2.0,
                                            sat_required_snowball=True,
                                            min_sat_radius_extend=2.5,
                                            sat_expand=2)
    assert(num_extended_events == 327)
    fits.writeto("outgdq2.fits", testcube, overwrite=True)
=======
def test_calc_num_slices():
    n_rows = 20
    max_available_cores = 10
    assert(calc_num_slices(n_rows, 'none', max_available_cores) == 1)
    assert (calc_num_slices(n_rows, 'half', max_available_cores) == 5)
    assert (calc_num_slices(n_rows, '3', max_available_cores) == 3)
    assert (calc_num_slices(n_rows, '7', max_available_cores) == 7)
    assert (calc_num_slices(n_rows, '21', max_available_cores) == 10)
    assert (calc_num_slices(n_rows, 'quarter', max_available_cores) == 2)
    assert (calc_num_slices(n_rows, '7.5', max_available_cores) == 1)
    assert (calc_num_slices(n_rows, 'one', max_available_cores) == 1)
    assert (calc_num_slices(n_rows, '-5', max_available_cores) == 1)
    assert (calc_num_slices(n_rows, 'all', max_available_cores) == 10)
    assert (calc_num_slices(n_rows, '3/4', max_available_cores) == 1)
    n_rows = 9
    assert (calc_num_slices(n_rows, '21', max_available_cores) == 9)
>>>>>>> eba3b6a6
<|MERGE_RESOLUTION|>--- conflicted
+++ resolved
@@ -275,34 +275,6 @@
     assert result
 
 
-<<<<<<< HEAD
-#@pytest.mark.skip("Fails in CI")
-def test_inputjumpall():
-    testcube = fits.getdata('data/large_event_input_dq_cube2.fits')
-    flag_large_events(testcube, DQFLAGS['JUMP_DET'], DQFLAGS['SATURATED'], min_sat_area=1,
-                      min_jump_area=6,
-                      expand_factor=2.0,
-                      sat_required_snowball=True, min_sat_radius_extend=2.5, sat_expand=2)
-    snowball_1 = testcube[0, 1,  1900:1934, 1710:1746]
-    fits.writeto("test_snowball.fits", snowball_1, overwrite=True)
-    correct_snowball_1 = fits.getdata('data/snowball1.fits')
-    snowball_diff = snowball_1 - correct_snowball_1
-    assert (np.all(snowball_diff == 0))
-
-
-#@pytest.mark.skip("Used for local testing")
-def test_inputjump_sat_star():
-    testcube = fits.getdata('data/input_gdq_flarge.fits')
-    num_extended_events = flag_large_events(testcube, DQFLAGS['JUMP_DET'], DQFLAGS['SATURATED'],
-                                            min_sat_area=1,
-                                            min_jump_area=6,
-                                            expand_factor=2.0,
-                                            sat_required_snowball=True,
-                                            min_sat_radius_extend=2.5,
-                                            sat_expand=2)
-    assert(num_extended_events == 327)
-    fits.writeto("outgdq2.fits", testcube, overwrite=True)
-=======
 def test_calc_num_slices():
     n_rows = 20
     max_available_cores = 10
@@ -318,5 +290,4 @@
     assert (calc_num_slices(n_rows, 'all', max_available_cores) == 10)
     assert (calc_num_slices(n_rows, '3/4', max_available_cores) == 1)
     n_rows = 9
-    assert (calc_num_slices(n_rows, '21', max_available_cores) == 9)
->>>>>>> eba3b6a6
+    assert (calc_num_slices(n_rows, '21', max_available_cores) == 9)