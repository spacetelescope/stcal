--- conflicted
+++ resolved
@@ -32,9 +32,6 @@
     return _cube
 
 
-<<<<<<< HEAD
-=======
-@pytest.mark.xfail(not OPENCV_INSTALLED, reason="`opencv-python` not installed")
 def test_find_simple_circle():
     plane = np.zeros(shape=(5, 5), dtype=np.uint8)
     plane[2, 2] = DQFLAGS['JUMP_DET']
@@ -46,8 +43,6 @@
     assert circle[0][1] == pytest.approx(1.0, 1e-3)
 
 
-@pytest.mark.xfail(not OPENCV_INSTALLED, reason="`opencv-python` not installed")
->>>>>>> 52beb282
 def test_find_simple_ellipse():
     plane = np.zeros(shape=(5, 5), dtype=np.uint8)
     plane[2, 2] = DQFLAGS['JUMP_DET']
